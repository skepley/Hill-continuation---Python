"""
Classes and methods for constructing, evaluating, and doing parameter continuation of Hill Models

    Author: Shane Kepley
    Email: s.kepley@vu.nl
    Created: 2/29/2020
"""
import numpy as np
import warnings
import matplotlib.pyplot as plt
from itertools import product, permutations
from scipy import optimize, linalg
from numpy import log
import textwrap

# ignore overflow and division by zero warnings:
np.seterr(over='ignore', invalid='ignore')


def npA(size, dim=2):
    """Return a random square integer matrix of given size for testing numpy functions."""
    A = np.random.randint(1, 10, dim * [size])
    return np.asarray(A, dtype=float)


def is_vector(array):
    """Returns true if input is a numpy vector i.e. has shape (n,). Returns false for column or row vectors i.e.
    objects with shape (n,1) or (1,n)."""

    return len(np.shape(array)) == 1


def ezcat(*coordinates):
    """A multiple dispatch concatenation function for numpy arrays. Accepts arbitrary inputs as int, float, tuple,
    list, or numpy array and concatenates into a vector returned as a numpy array. This is recursive so probably not
    very efficient for large scale use."""

    if len(coordinates) == 1:
        if isinstance(coordinates[0], list):
            return np.array(coordinates[0])
        elif isinstance(coordinates[0], np.ndarray):
            return coordinates[0]
        else:
            return np.array([coordinates[0]])

    try:
        return np.concatenate([coordinates[0], ezcat(*coordinates[1:])])
    except ValueError:
        return np.concatenate([np.array([coordinates[0]]), ezcat(*coordinates[1:])])


def find_root(f, Df, initialGuess, diagnose=False):
    """Default root finding method to use if one is not specified"""

    solution = optimize.root(f, initialGuess, jac=Df, method='hybr')  # set root finding algorithm
    if diagnose:
        return solution  # return the entire solution object including iterations and diagnostics
    else:
        return solution.x  # return only the solution vector


def full_newton(f, Df, x0, maxDefect=1e-13):
    """A full Newton based root finding algorithm"""

    def is_singular(matrix, rank):
        """Returns true if the derivative becomes singular for any reason"""
        return np.isnan(matrix).any() or np.isinf(matrix).any() or np.linalg.matrix_rank(matrix) < rank

    fDim = len(x0)  # dimension of the domain/image of f
    maxIterate = 100

    if not is_vector(x0):  # an array whose columns are initial guesses
        print('not implemented yet')

    else:  # x0 is a single initial guess
        # initialize iteration
        x = x0.copy()
        y = f(x)
        Dy = Df(x)
        iDefect = np.linalg.norm(y)  # initialize defect
        iIterate = 1
        while iDefect > maxDefect and iIterate < maxIterate and not is_singular(Dy, fDim):
            if fDim == 1:
                x -= y / Dy
            else:
                x -= np.linalg.solve(Dy, y)  # update x

            y = f(x)  # update f(x)
            Dy = Df(x)  # update Df(x)
            iDefect = np.linalg.norm(y)  # initialize defect
            iIterate += 1

        if iDefect < maxDefect:
            return x
        else:
            print('Newton failed to converge')
            return np.nan


def verify_call(func):
    """Evaluation method decorator for validating evaluation calls. This can be used when troubleshooting and
    testing and then omitted in production runs to improve efficiency. This decorates any HillModel or
    HillCoordinate method which has inputs of the form (self, x, *parameter, **kwargs)."""

    def func_wrapper(*args, **kwargs):
        hillObj = args[0]  # a HillModel or HillCoordinate instance is passed as 1st position argument to evaluation
        # method
        x = args[1]  # state vector passed as 2nd positional argument to evaluation method
        if issubclass(type(hillObj), HillCoordinate):
            N = hillObj.nState
            parameter = args[2]  # parameter vector passed as 3rd positional argument to evaluation method
        elif issubclass(type(hillObj), HillModel):
            N = hillObj.dimension
            parameter = hillObj.parse_parameter(*args[2:])  # parameters passed as variable argument to
            # evaluation method and need to be parsed to obtain a single parameter vector
        else:
            raise TypeError('First argument must be a HillCoordinate or HillModel instance. Instead it received {'
                            '0}'.format(type(hillObj)))

        if len(x) != N:  # make sure state input is the correct size
            raise IndexError(
                'State vector for this evaluation should be size {0} but received a vector of size {1}'.format(N,
                                                                                                               len(x)))
        elif len(parameter) != hillObj.nParameter:
            raise IndexError(
                'Parsed parameter vector for this evaluation should be size {0} but received a vector of '
                'size {1}'.format(
                    hillObj.nParameter, len(parameter)))

        else:  # parameter and state vectors are correct size. Pass through to evaluation method
            return func(*args, **kwargs)

    return func_wrapper


PARAMETER_NAMES = ['ell', 'delta', 'theta', 'hillCoefficient']  # ordered list of HillComponent parameter names


class HillComponent:
    """A component of a Hill system of the form ell + delta*H(x; ell, delta, theta, n) where H is an increasing or decreasing Hill function.
    Any of these parameters can be considered as a fixed value for a Component or included in the callable variables. The
    indices of the edges associated to ell, and delta are different than those associated to theta."""

    def __init__(self, productionSign, **kwargs):
        """A Hill function with parameters [ell, delta, theta, n] of productionType in {-1, 1} to denote H^-, H^+ """
        # TODO: Class constructor should not do work!

        self.sign = productionSign
        self.parameterValues = np.zeros(4)  # initialize vector of parameter values
        parameterNames = PARAMETER_NAMES.copy()  # ordered list of possible parameter names
        parameterCallIndex = {parameterNames[j]: j for j in range(4)}  # calling index for parameter by name
        for parameterName, parameterValue in kwargs.items():
            setattr(self, parameterName, parameterValue)  # fix input parameter
            self.parameterValues[
                parameterCallIndex[parameterName]] = parameterValue  # update fixed parameter value in evaluation vector
            del parameterCallIndex[parameterName]  # remove fixed parameter from callable list

        self.variableParameters = list(parameterCallIndex.keys())  # set callable parameters
        self.parameterCallIndex = list(parameterCallIndex.values())  # get indices for callable parameters
        self.fixedParameter = [parameterName for parameterName in parameterNames if
                               parameterName not in self.variableParameters]
        #  set callable parameter name functions
        for idx in range(len(self.variableParameters)):
            self.add_parameter_call(self.variableParameters[idx], idx)

    def __iter__(self):
        """Make iterable"""
        yield self

    def add_parameter_call(self, parameterName, parameterIndex):
        """Adds a call by name function for variable parameters to a HillComponent instance"""

        def call_function(self, parameter):
            """returns a class method which has the given parameter name. This method slices the given index out of a
            variable parameter vector"""
            return parameter[parameterIndex]

        setattr(HillComponent, parameterName, call_function)  # set dynamic method name

    def curry_parameters(self, parameter):
        """Returns a parameter evaluation vector in R^4 with fixed and variable parameters indexed properly"""

        # TODO: When all parameters of this component are fixed this function still requires an empty list as an argument.
        parameterEvaluation = self.parameterValues.copy()  # get a mutable copy of the fixed parameter values
        parameterEvaluation[self.parameterCallIndex] = parameter  # slice passed parameter vector into callable slots
        return parameterEvaluation

    def __call__(self, x, *parameter):
        """Evaluation method for a Hill component function instance"""

        # TODO: Handle the case that negative x values are passed into this function.

        ell, delta, theta, hillCoefficient = self.curry_parameters(
            parameter)  # unpack fixed and variable parameter values
        # compute powers of x and theta only once.
        xPower = x ** hillCoefficient
        thetaPower = theta ** hillCoefficient  # compute theta^hillCoefficient only once

        # evaluation rational part of the Hill function
        if self.sign == 1:
            evalRational = xPower / (xPower + thetaPower)
        elif self.sign == -1:
            evalRational = thetaPower / (xPower + thetaPower)
        return ell + delta * evalRational

    def __repr__(self):
        """Return a canonical string representation of a Hill component"""

        reprString = 'Hill Component: \n' + 'sign = {0} \n'.format(self.sign)
        for parameterName in PARAMETER_NAMES:
            if parameterName not in self.variableParameters:
                reprString += parameterName + ' = {0} \n'.format(getattr(self, parameterName))
        reprString += 'Variable Parameters: {' + ', '.join(self.variableParameters) + '}\n'
        return reprString

    def dx(self, x, parameter):
        """Evaluate the derivative of a Hill component with respect to x"""

        ell, delta, theta, hillCoefficient = self.curry_parameters(
            parameter)  # unpack fixed and variable parameter values
        # compute powers of x and theta only once.
        thetaPower = theta ** hillCoefficient
        xPowerSmall = x ** (hillCoefficient - 1)  # compute x^{hillCoefficient-1}
        xPower = xPowerSmall * x
        return self.sign * hillCoefficient * delta * thetaPower * xPowerSmall / ((thetaPower + xPower) ** 2)

    def dx2(self, x, parameter):
        """Evaluate the second derivative of a Hill component with respect to x"""

        ell, delta, theta, hillCoefficient = self.curry_parameters(
            parameter)  # unpack fixed and variable parameter values
        # compute powers of x and theta only once.
        thetaPower = theta ** hillCoefficient
        xPowerSmall = x ** (hillCoefficient - 2)  # compute x^{hillCoefficient-1}
        xPower = xPowerSmall * x ** 2
        return self.sign * hillCoefficient * delta * thetaPower * xPowerSmall * (
                (hillCoefficient - 1) * thetaPower - (hillCoefficient + 1) * xPower) / ((thetaPower + xPower) ** 3)

    def diff(self, x, parameter, diffIndex):
        """Evaluate the derivative of a Hill component with respect to a parameter at the specified local index.
        The parameter must be a variable parameter for the HillComponent."""

        diffParameter = self.variableParameters[diffIndex]  # get the name of the differentiation variable

        if diffParameter == 'ell':
            return 1.
        else:
            ell, delta, theta, hillCoefficient = self.curry_parameters(
                parameter)  # unpack fixed and variable parameters
            xPower = x ** hillCoefficient

        if diffParameter == 'delta':
            thetaPower = theta ** hillCoefficient  # compute theta^hillCoefficient only once
            if self.sign == 1:
                dH = xPower / (thetaPower + xPower)
            else:
                dH = thetaPower / (thetaPower + xPower)

        elif diffParameter == 'theta':
            thetaPowerSmall = theta ** (hillCoefficient - 1)  # compute power of theta only once
            thetaPower = theta * thetaPowerSmall
            dH = self.sign * (-delta * hillCoefficient * xPower * thetaPowerSmall) / ((thetaPower + xPower) ** 2)

        elif diffParameter == 'hillCoefficient':
            thetaPower = theta ** hillCoefficient
            dH = self.sign * delta * xPower * thetaPower * (log(x) - log(theta)) / ((thetaPower + xPower) ** 2)

        return dH

    def diff2(self, x, parameter, diffIndex):
        """Evaluate the derivative of a Hill component with respect to a parameter at the specified local index.
        The parameter must be a variable parameter for the HillComponent."""

        # ordering of the variables decrease options
        if diffIndex[0] > diffIndex[1]:
            diffIndex = diffIndex[[1, 0]]

        diffParameter0 = self.variableParameters[diffIndex[0]]  # get the name of the differentiation variable
        diffParameter1 = self.variableParameters[diffIndex[1]]  # get the name of the differentiation variable

        if diffParameter0 == 'ell':
            return 0.
        else:
            ell, delta, theta, hillCoefficient = self.curry_parameters(
                parameter)  # unpack fixed and variable parameters

        # precompute some powers
        # this is the only power of x we will need
        xPower = x ** hillCoefficient
        # here we check which powers of theta we will need and compute them
        if diffParameter0 == 'theta' and diffParameter1 == 'theta':
            thetaPower_minusminus = theta ** (hillCoefficient - 2)
            thetaPower_minus = theta * thetaPower_minusminus  # compute power of theta only once
            thetaPower = theta * thetaPower_minus

        else:
            if diffParameter0 == 'theta' or diffParameter1 == 'theta':
                thetaPower_minus = theta ** (hillCoefficient - 1)  # compute power of theta only once
                thetaPower = theta * thetaPower_minus
            else:
                thetaPower = theta ** hillCoefficient

        if diffParameter0 == 'delta':
            if diffParameter1 == 'delta':
                return 0.
            if diffParameter1 == 'theta':
                dH = self.sign * -1 * hillCoefficient * xPower * thetaPower_minus / ((thetaPower + xPower) ** 2)
            if diffParameter1 == 'hillCoefficient':
                dH = self.sign * xPower * thetaPower * (log(x) - log(theta)) / ((thetaPower + xPower) ** 2)

        elif diffParameter0 == 'theta':
            if diffParameter1 == 'theta':
                dH = self.sign * -delta * hillCoefficient * xPower * (thetaPower_minusminus * (hillCoefficient - 1) *
                                                                      (
                                                                              thetaPower + xPower) - thetaPower_minus * 2 * hillCoefficient *
                                                                      thetaPower_minus) / ((thetaPower + xPower) ** 3)
            if diffParameter1 == 'hillCoefficient':
                dH = - self.sign * delta * xPower * thetaPower_minus * \
                     (hillCoefficient * (thetaPower - xPower) * (log(theta) - log(x)) - thetaPower - xPower) \
                     / ((thetaPower + xPower) ** 3)
                # dH = self.sign * -delta * hillCoefficient * xPower * thetaPowerSmall / ((thetaPower + xPower) ** 2)

        elif diffParameter0 == 'hillCoefficient':
            # then diffParameter1 = 'hillCoefficient'
            dH = self.sign * delta * (thetaPower * xPower * (thetaPower - xPower) * (log(theta) - log(x)) ** 2) / \
                 (thetaPower + xPower) ** 3

        return dH

    def dxdiff(self, x, parameter, diffIndex):
        """Evaluate the derivative of a Hill component with respect to the state variable and a parameter at the specified
        local index.
        The parameter must be a variable parameter for the HillComponent."""

        diffParameter = self.variableParameters[diffIndex]  # get the name of the differentiation variable

        if diffParameter == 'ell':
            return 0.
        else:
            ell, delta, theta, hillCoefficient = self.curry_parameters(
                parameter)  # unpack fixed and variable parameters
            xPower_der = x ** (hillCoefficient - 1)
            xPower = x * xPower_der

        if diffParameter == 'delta':
            thetaPower = theta ** hillCoefficient  # compute theta^hillCoefficient only once
            ddH = self.sign * hillCoefficient * thetaPower * xPower_der / (thetaPower + xPower) ** 2

        elif diffParameter == 'theta':
            thetaPowerSmall = theta ** (hillCoefficient - 1)  # compute power of theta only once
            thetaPower = theta * thetaPowerSmall
            ddH = self.sign * delta * hillCoefficient ** 2 * thetaPowerSmall * xPower_der * \
                  (xPower - thetaPower) / (thetaPower + xPower) ** 3

        elif diffParameter == 'hillCoefficient':
            thetaPower = theta ** hillCoefficient
            ddH = self.sign * delta * thetaPower * xPower_der * (
                    hillCoefficient * (thetaPower - xPower) * (log(x) - log(theta)) + thetaPower + xPower) / (
                          (thetaPower + xPower) ** 3)
        return ddH

    def dx2diff(self, x, parameter, diffIndex):
        """Evaluate the derivative of a Hill component with respect to the state variable and a parameter at the specified
        local index.
        The parameter must be a variable parameter for the HillComponent."""

        diffParameter = self.variableParameters[diffIndex]  # get the name of the differentiation variable

        if diffParameter == 'ell':
            return 0.
        else:
            ell, delta, theta, hillCoefficient = self.curry_parameters(
                parameter)  # unpack fixed and variable parameters

        hill = hillCoefficient

        if diffParameter == 'delta':
            xPower_der_der = x ** (hillCoefficient - 2)
            xPower_der = x ** (hillCoefficient - 1)
            xPower = x * xPower_der
            thetaPower = theta ** hillCoefficient  # compute theta^hillCoefficient only once
            d3H = self.sign * hillCoefficient * thetaPower * xPower_der_der * (
                    (hillCoefficient - 1) * thetaPower - (hillCoefficient + 1) * xPower) / ((thetaPower + xPower) ** 3)

        elif diffParameter == 'theta':
            xPower_derder = x ** (hillCoefficient - 2)
            xPower = x * xPower_derder * x
            x2Power = xPower * xPower
            thetaPower_der = theta ** (hillCoefficient - 1)  # compute power of theta only once
            thetaPower = theta * thetaPower_der
            theta2Power = thetaPower * thetaPower

            d3H = self.sign * hill ** 2 * delta * xPower_derder * thetaPower_der * \
                  (4 * hill * thetaPower * xPower + (-hill + 1) * theta2Power - (hill + 1) * x2Power) / (
                          (thetaPower + xPower) ** 4)

        elif diffParameter == 'hillCoefficient':
            xPower_derder = x ** (hillCoefficient - 2)
            xPower = x * xPower_derder * x
            x2Power = xPower * xPower

            thetaPower = theta ** hillCoefficient
            theta2Power = thetaPower * thetaPower

            d3H = self.sign * delta * thetaPower * xPower_derder * \
                  ((thetaPower + xPower) * ((2 * hill - 1) * thetaPower - (2 * hill + 1) * xPower)
                   - hill * ((hill - 1) * theta2Power - 4 * hill * thetaPower * xPower + (hill + 1)
                             * x2Power) * (log(theta) - log(x))) / ((thetaPower + xPower) ** 4)

        return d3H

    def dxdiff2(self, x, parameter, diffIndex):
        """Evaluate the derivative of a Hill component with respect to a parameter at the specified local index.
        The parameter must be a variable parameter for the HillComponent."""

        # ordering of the variables decrease options
        if diffIndex[0] > diffIndex[1]:
            diffIndex = diffIndex[[1, 0]]

        diffParameter0 = self.variableParameters[diffIndex[0]]  # get the name of the differentiation variable
        diffParameter1 = self.variableParameters[diffIndex[1]]  # get the name of the differentiation variable

        if diffParameter0 == 'ell':
            return 0.
        else:
            ell, delta, theta, hillCoefficient = self.curry_parameters(
                parameter)  # unpack fixed and variable parameters

        hill = hillCoefficient

        # precompute some powers
        # this is the only power of x e will need
        xPower_minus = x ** (hill - 1)
        xPower = x * xPower_minus
        # here we check which powers of theta we will need and compute them
        if diffParameter0 == 'theta' and diffParameter1 == 'theta':
            thetaPower_minusminus = theta ** (hillCoefficient - 2)
            thetaPower_minus = theta * thetaPower_minusminus  # compute power of theta only once
            thetaPower = theta * thetaPower_minus

        else:
            if diffParameter0 == 'theta' or diffParameter1 == 'theta':
                thetaPower_minus = theta ** (hillCoefficient - 1)  # compute power of theta only once
                thetaPower = theta * thetaPower_minus
            else:
                thetaPower = theta ** hillCoefficient

        if diffParameter0 == 'delta':
            if diffParameter1 == 'delta':
                return 0.
            if diffParameter1 == 'theta':
                dH = self.sign * hill ** 2 * thetaPower_minus * xPower_minus * (xPower - thetaPower) / \
                     ((thetaPower + xPower) ** 3)
            if diffParameter1 == 'hillCoefficient':
                dH = self.sign * ((thetaPower * xPower_minus * (-hill * (thetaPower - xPower) * (log(theta) - log(x)) +
                                                                thetaPower + xPower))) / ((thetaPower + xPower) ** 3)

        elif diffParameter0 == 'theta':
            if diffParameter1 == 'theta':
                dH = (self.sign * delta * hill ** 2 * thetaPower_minusminus * xPower_minus * (
                        (hill + 1) * thetaPower ** 2
                        - 4 * hill * thetaPower * xPower + (hill - 1) * xPower ** 2)) / ((thetaPower + xPower) ** 4)
            if diffParameter1 == 'hillCoefficient':
                dH = self.sign * (delta * hill * thetaPower_minus * xPower_minus * (-2 * thetaPower ** 2 +
                                                                                    hill * thetaPower ** 2 - 4 * thetaPower * xPower + xPower ** 2) *
                                  (log(theta) - log(x)) + 2 * xPower ** 2) / ((thetaPower + xPower) ** 4)

        elif diffParameter0 == 'hillCoefficient':
            # then diffParameter1 = 'hillCoefficient'
            dH = self.sign * (delta * thetaPower * xPower_minus * (log(theta) - log(x)) * (-2 * thetaPower ** 2 + hill *
                                                                                           (
                                                                                                   thetaPower ** 2 - 4 * thetaPower * xPower + xPower ** 2) * (
                                                                                                   log(theta) - log(
                                                                                               x)) +
                                                                                           2 * xPower ** 2) / (
                                      (thetaPower + xPower) ** 4))

        return dH

    def dx3(self, x, parameter):
        """Evaluate the second derivative of a Hill component with respect to x"""

        ell, delta, theta, hillCoefficient = self.curry_parameters(
            parameter)  # unpack fixed and variable parameter values
        # compute powers of x and theta only once.
        hill = hillCoefficient
        thetaPower = theta ** hillCoefficient
        theta2Power = thetaPower ** 2
        xPower_der3 = x ** (hill - 3)
        xPower_der2 = x * xPower_der3
        xPower_der = x * xPower_der2  # compute x^{hillCoefficient-1}
        xPower = xPower_der * x
        x2Power = xPower ** 2
        hillsquare = hill ** 2
        return self.sign * (hill * delta * thetaPower * xPower_der3) / ((xPower + thetaPower) ** 4) * \
               (hillsquare * theta2Power - 4 * hillsquare * thetaPower * xPower + hillsquare * x2Power - \
                3 * hill * theta2Power + 2 * theta2Power + 4 * thetaPower * xPower + 3 * hill * x2Power + 2 * x2Power)

    def image(self, parameter=None):
        """Return the range of this HillComponent given by (ell, ell+delta)"""

        if 'ell' in self.variableParameters:
            ell = self.ell(parameter)
        else:
            ell = self.ell

        if 'delta' in self.variableParameters:
            delta = self.delta(parameter)
        else:
            delta = self.delta

        return np.array([ell, ell + delta])


class HillCoordinate:
    """Define a single scalar coordinate of a Hill system. This function always takes the form of a linear decay term
    and a nonlinear production term defined by composing a polynomial interaction function with HillCoordinates
    which each depend only on a single variable. Specifically, a HillCoordinate represents a function, f : R^K ---> R.
    which describes rate of production and decay of a scalar quantity x. If x does not have a nonlinear self production,
    (i.e. no self loop in the network topology) then this is a scalar differential equation taking the form
    x' = -gamma*x + p(H_1, H_2, ...,H_{K-1})
    where each H_i is a Hill function depending on a single state variable y_i != x. Otherwise, if x does contribute to
    its own nonlinear production, then f takes the form,
    x' = -gamma*x + p(H_1, H_2,...,H_K)
    where H_1 depends on x and H_2,...,H_K depend on a state variable y_i != x."""

    def __init__(self, parameter, productionSign, productionType, nStateVariables, gamma=np.nan):
        """Hill Coordinate instantiation with the following syntax:
        INPUTS:
            gamma - (float) decay rate for this coordinate or NaN if gamma is a variable parameter which is callable as
                the first component of the parameter variable vector.
            parameter - (numpy array) A K-by-4 array of Hill component parameters with rows of the form [ell, delta, theta, hillCoefficient]
                Entries which are NaN are variable parameters which are callable in the function and all derivatives.
            productionSign - (list) A vector in F_2^K carrying the sign type for each Hill component
            productionType - (list) A vector describing the interaction type of the interaction function specified as an
                    ordered integer partition of K.
            nStateVariables - (integer) Report how many state variables this HillCoordinate depends on. All evaluation methods will expect a state vector of
            this size. """

        # TODO: 1. Class constructor should not do work!
        self.gammaIsVariable = np.isnan(gamma)
        if ~np.isnan(gamma):
            self.gamma = gamma  # set fixed linear decay
        self.nState = nStateVariables  # dimension of state vector input to HillCoordinate
        self.parameterValues = parameter  # initialize array for the fixed (non-variable) parameter values
        self.nProduction = len(productionSign)  # number of incoming edges contributing to nonlinear production. In the
        # current version this is always equal to self.nState - 1 (no self edge) or self.nState (self edge)
        self.productionIndex = list(range(self.nState)[slice(-self.nProduction, None,
                                                             1)])  # state variable selection for the production term are the trailing
        # K variables. If this coordinate has a self edge this is the entire vector, otherwise, it selects all state
        # variables except the first state variable.
        self.productionComponents, self.nParameterByProductionIndex, self.productionParameterIndexRange = self.set_production(
            parameter, productionSign)
        self.productionType = productionType  # specified as an integer partition of K
        self.summand = self.set_summand()

        self.nParameter = sum(
            self.nParameterByProductionIndex) + int(
            self.gammaIsVariable)  # number of variable parameters for this coordinate.

    def parse_parameters(self, parameter):
        """Returns the value of gamma and slices of the parameter vector divided by component"""

        # If gamma is not fixed, then it must be the first coordinate of the parameter vector
        if self.gammaIsVariable:
            gamma = parameter[0]
        else:
            gamma = self.gamma
        return gamma, [parameter[self.productionParameterIndexRange[j]:self.productionParameterIndexRange[j + 1]] for
                       j in range(self.nProduction)]

    # def verify_call(self, x, parameter):
    #     """A function to insert into evaluation methods to make sure the input variables have correct dimension and shape."""
    #
    #     if len(x) != self.nState:  # make sure input is the correct size
    #         raise IndexError(
    #             'State vector for this Hill Coordinate should be size {0} but received a vector of size {1}'.format(
    #                 self.nState, len(x)))
    #     elif len(parameter) != self.nParameter:
    #         raise IndexError(
    #             'Parameter vector for this Hill Coordinate should be size {0} but received a vector of size {1}'.format(
    #                 self.nParameter, len(parameter)))
    #     return

    def parameter_to_production_index(self, linearIndex):
        """Convert a linear parameter index to an ordered pair, (i, j) where the specified parameter is the j^th variable
         parameter of the i^th Hill production function."""

        if self.gammaIsVariable and linearIndex == 0:
            print('production index for a decay parameter is undefined')
            raise KeyboardInterrupt
        componentIndex = np.searchsorted(self.productionParameterIndexRange,
                                         linearIndex + 0.5) - 1  # get the production index which contains the variable parameter. Adding 0.5
        # makes the returned value consistent in the case that the diffIndex is an endpoint of the variable index list
        parameterIndex = linearIndex - self.productionParameterIndexRange[
            componentIndex]  # get the local parameter index in the HillComponent for the variable parameter
        return componentIndex, parameterIndex

    def component_to_parameter_index(self, componentIdx, localIdx):
        """Given an input (i,j), return a linear index for the j^th local parameter of the i^th Hill component"""

        return self.productionParameterIndexRange[componentIdx] + localIdx

    @verify_call
    def __call__(self, x, parameter):
        """Evaluate the Hill coordinate on a vector of state and parameter variables. This is a
        map of the form  g: R^n x R^m ---> R where n is the number of state variables for this Hill coordinate (in the current version
        with Hill functions in the decay term this is either n = K or n = K + 1). m is the number of variable parameters for this
        Hill coordinate (at most m = 1 + 4K). When calling this function for (x_1,...,x_n) is is REQUIRED that the global index of
        x_1 is the state variable associated with this HillCoordinate."""

        # TODO: Currently the input parameter must be a numpy array even if there is only a single parameter.
        # Evaluate coordinate for a single x in R^n. Slice callable parameters into a list of length K. The j^th list contains the variable parameters belonging to
        # the j^th Hill function in the production term.

        gamma, parameterByComponent = self.parse_parameters(parameter)
        productionComponentValues = self.evaluate_production_components(x, parameter)
        summandValues = self.evaluate_summand(productionComponentValues)
        nonlinearProduction = np.prod(summandValues)
        # TODO: Below is the old version. This should be removed once the refactored classes are fully vetted.
        # nonlinearProduction = self.evaluate_production_interaction(
        #     productionHillValues)  # compose with production interaction function
        return -gamma * x[0] + nonlinearProduction

    def __repr__(self):
        """Return a canonical string representation of a Hill coordinate"""

        reprString = 'Hill Coordinate: \n' + 'Production Type: p = ' + (
                '(' + ')('.join(
            [' + '.join(['z_{0}'.format(idx + 1) for idx in summand]) for summand in self.summand]) + ')\n') + (
                             'Components: H = (' + ', '.join(
                         map(lambda i: 'H+' if i == 1 else 'H-', [H.sign for H in self.productionComponents])) + ') \n')

        # initialize index strings
        stateIndexString = 'State Variables: x = (x_i; '
        variableIndexString = 'Variable Parameters: lambda = ('
        if self.gammaIsVariable:
            variableIndexString += 'gamma, '

        for k in range(self.nProduction):
            idx = self.productionIndex[k]
            stateIndexString += 'x_{0}, '.format(idx)
            if self.productionComponents[k].variableParameters:
                variableIndexString += ', '.join(
                    [var + '_{0}'.format(idx) for var in self.productionComponents[k].variableParameters])
                variableIndexString += ', '

        # remove trailing commas and close brackets
        variableIndexString = variableIndexString[:-2]
        stateIndexString = stateIndexString[:-2]
        variableIndexString += ')\n'
        stateIndexString += ')\n'
        reprString += stateIndexString + '\n          '.join(textwrap.wrap(variableIndexString, 80))
        return reprString

    def evaluate_production_components(self, x, parameter):
        """Evaluate each HillComponent for the production term. Returns an ordered vector in R^K."""

        gamma, parameterByProductionComponent = self.parse_parameters(parameter)
        return np.array(
            list(map(lambda H, x_i, parm: H(x_i, parm), self.productionComponents, x[self.productionIndex],
                     parameterByProductionComponent)))  # evaluate Hill productionComponents

    def summand_index(self, componentIdx):
        """Returns the summand index of a component index. This is a map of the form, I : {1,...,K} --> {1,...,q} which
        identifies to which summand of the production interaction the k^th production component contributes."""

        return self.summand.index(filter(lambda L: componentIdx in L, self.summand).__next__())

    def evaluate_summand(self, componentValues):
        """Evaluate the summands of the production interaction function. This is a map taking values in R^q where the input is
        a vector in R^K obtained by evaluating the Hill production components. The component values which contribute to the same summand are then
        summed according to the productionType."""

        return np.array([np.sum(componentValues[self.summand[j]]) for j in range(len(self.summand))])

    def evaluate_production_interaction(self, componentValues):
        """Evaluate the production interaction function at vector of HillComponent values: (H1,...,HK). This is the second evaluation
        in the composition which defines the production term."""

        # TODO: This function is deprecated but it is still used in the HillModel.eq_interval method. This usage
        #  should be replaced with calls to evaluate_summand and np.prod instead.
        # print('Deprecation Warning: This function should no longer be called. Use the evaluate_summand method and '
        #       'np.prod() instead.')
        if len(self.summand) == 1:  # this is the all sum interaction type
            return np.sum(componentValues)
        else:
            return np.prod([sum([componentValues[idx] for idx in summand]) for summand in self.summand])

    def diff_production(self, x, parameter, diffOrder, diffIndex=None):
        """Return the differential of the specified order for the production interaction function in the coordinate specified by
        diffIndex. The differential is evaluated at the vector of HillComponent evaluations i.e. this function serves as the
         outer function call when evaluating chain rule derivatives for HillCoordinates with respect to state or parameter vectors.
         If diffIndex is not specified, it returns the full derivative as a vector with all K partials of
        order diffOrder."""

        def nonzero_index(order):
            """Return the indices for which the given order derivative of an interaction function is nonzero. This happens
            precisely for every multi-index in the tensor for which each component is drawn from a different summand."""

            summandTuples = permutations(self.summand, order)
            summandProducts = []  # initialize cartesian product of all summand tuples
            for tup in summandTuples:
                summandProducts += list(product(*tup))

            return np.array(summandProducts)

        nSummand = len(self.productionType)  # number of summands
        if diffIndex is None:  # compute the full differential of p as a vector in R^K with each component evaluated at
            # H_k(x_k, p_k).

            if diffOrder == 1:  # compute first derivative of interaction function composed with Hill Components
                if nSummand == 1:  # the all sum special case
                    return np.ones(self.nProduction)
                else:
                    productionComponentValues = self.evaluate_production_components(x, parameter)
                    summandValues = self.evaluate_summand(productionComponentValues)
                    fullProduct = np.prod(summandValues)
                    DxProducts = fullProduct / summandValues  # evaluate all partials only once using q multiplies. The m^th term looks like P/p_m.
                    return np.array([DxProducts[self.summand_index(k)] for k in
                                     range(
                                         self.nProduction)])  # broadcast values to all members sharing the same summand

            elif diffOrder == 2:  # compute second derivative of interaction function composed with Hill Components as a 2-tensor
                if nSummand == 1:  # the all sum special case
                    return np.zeros(diffOrder * [self.nProduction])  # initialize Hessian of interaction function

                elif nSummand == 2:  # the 2 summands special case
                    DpH = np.zeros(diffOrder * [self.nProduction])  # initialize derivative tensor
                    idxArray = nonzero_index(diffOrder)  # array of nonzero indices for derivative tensor
                    DpH[idxArray[:, 0], idxArray[:, 1]] = 1  # set nonzero terms to 1
                    return DpH

                else:
                    DpH = np.zeros(2 * [self.nProduction])  # initialize Hessian of interaction function
                    # compute Hessian matrix of interaction function by summand membership
                    productionComponentValues = self.evaluate_production_components(x, parameter)
                    summandValues = self.evaluate_summand(productionComponentValues)
                    fullProduct = np.prod(summandValues)
                    DxProducts = fullProduct / summandValues  # evaluate all partials using only nSummand-many multiplies
                    DxxProducts = np.outer(DxProducts,
                                           1.0 / summandValues)  # evaluate all second partials using only nSummand-many additional multiplies.
                    # Only the cross-diagonal terms of this matrix are meaningful.
                    for row in range(nSummand):  # compute Hessian of interaction function (outside term of chain rule)
                        for col in range(row + 1, nSummand):
                            Irow = self.summand[row]
                            Icolumn = self.summand[col]
                            DpH[np.ix_(Irow, Icolumn)] = DpH[np.ix_(Icolumn, Irow)] = DxxProducts[row, col]
                    return DpH

            elif diffOrder == 3:  # compute third derivative of interaction function composed with Hill Components as a 3-tensor
                if nSummand <= 2:  # the all sum or 2-summand special cases
                    return np.zeros(diffOrder * [self.nProduction])  # initialize Hessian of interaction function

                elif nSummand == 3:  # the 2 summands special case
                    DpH = np.zeros(diffOrder * [self.nProduction])  # initialize derivative tensor
                    idxArray = nonzero_index(diffOrder)  # array of nonzero indices for derivative tensor
                    DpH[idxArray[:, 0], idxArray[:, 1], idxArray[:, 2]] = 1  # set nonzero terms to 1
                    return DpH
                else:
                    raise KeyboardInterrupt

        else:  # compute a single partial derivative of p
            if diffOrder == 1:  # compute first partial derivatives
                if len(self.productionType) == 1:
                    return 1.0
                else:
                    productionComponentValues = self.evaluate_production_components(x, parameter)
                    summandValues = self.evaluate_summand(productionComponentValues)
                    I_k = self.summand_index(diffIndex)  # get the summand index containing the k^th Hill component
                    return np.prod(
                        [summandValues[m] for m in range(len(self.productionType)) if
                         m != I_k])  # multiply over
                # all summands which do not contain the k^th component
            else:
                raise KeyboardInterrupt

    def diff_production_component(self, x, parameter, diffOrder, *diffIndex, fullTensor=True):
        """Compute derivative of component vector, H = (H_1,...,H_K) with respect to state variables or parameters. This is
        the inner term in the chain rule derivative for the higher order derivatives of a HillCoordinate. diffOrder has the form
         [xOrder, parameterOrder] which specifies the number of derivatives with respect to state variables and parameter
         variables respectively. Allowable choices are: {[1,0], [0,1], [2,0], [1,1], [0,2], [3,0], [2,1], [1,2]}"""

        xOrder = diffOrder[0]
        parameterOrder = diffOrder[1]
        gamma, parameterByComponent = self.parse_parameters(parameter)
        xProduction = x[
            self.productionIndex]  # extract only the coordinates of x that contribute to the production term.

        if parameterOrder == 0:  # return partials of H with respect to x as a length K vector of nonzero values. dH is
            # obtained by taking the diag operator to broadcast this vector to a tensor of correct rank.

            if xOrder == 1:
                DH_nonzero = np.array(
                    list(map(lambda H_k, x_k, p_k: H_k.dx(x_k, p_k), self.productionComponents, xProduction,
                             parameterByComponent)))  # evaluate vector of first order state variable partial derivatives for Hill productionComponents
            elif xOrder == 2:
                DH_nonzero = np.array(
                    list(map(lambda H_k, x_k, p_k: H_k.dx2(x_k, p_k), self.productionComponents, xProduction,
                             parameterByComponent)))  # evaluate vector of second order state variable partial derivatives for Hill productionComponents
            elif xOrder == 3:
                DH_nonzero = np.array(
                    list(map(lambda H_k, x_k, p_k: H_k.dx3(x_k, p_k), self.productionComponents, xProduction,
                             parameterByComponent)))  # evaluate vector of third order state variable partial derivatives for Hill productionComponents

            if fullTensor:
                DH = np.zeros((1 + xOrder) * [self.nProduction])
                np.einsum(''.join((1 + xOrder) * 'i') + '->i', DH)[:] = DH_nonzero
                return DH
            else:
                return DH_nonzero

        elif parameterOrder == 1:  # return partials w.r.t parameters specified by diffIndex as a vector of nonzero productionComponents.

            if not diffIndex:  # no optional argument means return all component parameter derivatives (i.e. all parameters except gamma)
                diffIndex = list(range(int(self.gammaIsVariable), self.nParameter))
            parameterComponentIndex = [self.parameter_to_production_index(linearIdx) for linearIdx in
                                       diffIndex]  # a list of ordered pairs for differentiation parameter indices

            if xOrder == 0:  # Compute D_lambda(H)
                DH_nonzero = np.array(
                    list(map(lambda idx: self.productionComponents[idx[0]].diff(xProduction[idx[0]],
                                                                                parameterByComponent[idx[0]],
                                                                                idx[1]),
                             parameterComponentIndex)))  # evaluate vector of first order partial derivatives for Hill productionComponents

            elif xOrder == 1:
                DH_nonzero = np.array(
                    list(map(lambda idx: self.productionComponents[idx[0]].dxdiff(xProduction[idx[0]],
                                                                                  parameterByComponent[idx[0]],
                                                                                  idx[1]),
                             parameterComponentIndex)))  # evaluate vector of second order mixed partial derivatives for Hill productionComponents
            elif xOrder == 2:
                DH_nonzero = np.array(
                    list(map(lambda idx: self.productionComponents[idx[0]].dx2diff(xProduction[idx[0]],
                                                                                   parameterByComponent[idx[0]],
                                                                                   idx[1]),
                             parameterComponentIndex)))  # evaluate vector of third order mixed partial derivatives for Hill productionComponents

            if fullTensor:
                tensorDims = (1 + xOrder) * [self.nProduction] + [self.nParameter - self.gammaIsVariable]
                DH = np.zeros(tensorDims)
                nonzeroComponentIdx = list(zip(*parameterComponentIndex))[
                    0]  # zip into a pair of tuples for last two einsum indices
                nonzeroIdx = tuple((1 + xOrder) * [nonzeroComponentIdx] + [
                    tuple(range(tensorDims[-1]))])  # prepend copies of the Hill component index for xOrder derivatives
                DH[nonzeroIdx] = DH_nonzero
                return DH
            else:
                return DH_nonzero

        elif parameterOrder == 2:  # 2 partial derivatives w.r.t. parameters.

            if not diffIndex:  # no optional argument means return all component parameter derivatives twice (i.e. all parameters except gamma)
                from itertools import product
                diffIndex = []  # initialize a list of parameter pairs
                for idx in range(self.nProduction):
                    parameterSlice = range(self.productionParameterIndexRange[idx],
                                           self.productionParameterIndexRange[idx + 1])
                    diffIndex += list(product(parameterSlice, parameterSlice))

            parameterComponentIndex = [
                ezcat(self.parameter_to_production_index(idx[0]), self.parameter_to_production_index(idx[1])[1]) for idx
                in diffIndex]
            # a list of triples stored as numpy arrays of the form (i,j,k) where lambda_j, lambda_k are both parameters for H_i

            if xOrder == 0:
                DH_nonzero = np.array(
                    list(map(lambda idx: self.productionComponents[idx[0]].diff2(xProduction[idx[0]],
                                                                                 parameterByComponent[idx[0]],
                                                                                 idx[1:]),
                             parameterComponentIndex)))  # evaluate vector of second order pure partial derivatives for Hill productionComponents

            elif xOrder == 1:
                DH_nonzero = np.array(
                    list(map(lambda idx: self.productionComponents[idx[0]].dxdiff2(xProduction[idx[0]],
                                                                                   parameterByComponent[idx[0]],
                                                                                   idx[1:]),
                             parameterComponentIndex)))  # evaluate vector of third order mixed partial derivatives for Hill productionComponents

            if fullTensor:
                tensorDims = (1 + xOrder) * [self.nProduction] + 2 * [self.nParameter - self.gammaIsVariable]
                DH = np.zeros(tensorDims)
                nonzeroTripleIdx = list(zip(*parameterComponentIndex))
                nonzeroComponentIdx = nonzeroTripleIdx[0]
                nonzeroLambdaIdx = [tuple(
                    self.component_to_parameter_index(nonzeroComponentIdx[j], nonzeroTripleIdx[1][j]) - int(
                        self.gammaIsVariable) for j in
                    range(len(nonzeroComponentIdx))),
                    tuple(self.component_to_parameter_index(nonzeroComponentIdx[j],
                                                            nonzeroTripleIdx[2][j]) - int(self.gammaIsVariable) for j in
                          range(len(nonzeroTripleIdx[0])))
                ]

                nonzeroIdx = tuple((1 + xOrder) * [
                    nonzeroComponentIdx] + nonzeroLambdaIdx)  # prepend copies of the Hill component index for xOrder derivatives
                DH[nonzeroIdx] = DH_nonzero
                return DH
                # return DH, DH_nonzero, nonzeroIdx
            else:
                return DH_nonzero

    @verify_call
    def dx(self, x, parameter):
        """Return the derivative as a gradient vector evaluated at x in R^n and p in R^m"""

        gamma, parameterByComponent = self.parse_parameters(parameter)
        Df = np.zeros(self.nState, dtype=float)
        diffInteraction = self.diff_production(x, parameter,
                                               1)  # evaluate derivative of production interaction function (outer term in chain rule)
        DHillComponent = np.array(
            list(map(lambda H_k, x_k, p_k: H_k.dx(x_k, p_k), self.productionComponents, x[self.productionIndex],
                     parameterByComponent)))  # evaluate vector of partial derivatives for production Hill Components (inner term in chain rule)
        Df[
            self.productionIndex] = diffInteraction * DHillComponent  # evaluate gradient of nonlinear part via chain rule
        Df[0] -= gamma  # Add derivative of linear part to the gradient at this HillCoordinate
        return Df

    @verify_call
    def diff(self, x, parameter, diffIndex=None):
        """Evaluate the derivative of a Hill coordinate with respect to a parameter at the specified local index.
           The parameter must be a variable parameter for one or more HillComponents."""

        if diffIndex is None:  # return the full gradient with respect to parameters as a vector in R^m
            return np.array([self.diff(x, parameter, diffIndex=k) for k in range(self.nParameter)])

        else:  # return a single partial derivative as a scalar
            if self.gammaIsVariable and diffIndex == 0:  # derivative with respect to decay parameter
                return -x[0]
            else:  # First obtain a local index in the HillComponent for the differentiation variable
                diffComponent = np.searchsorted(self.productionParameterIndexRange,
                                                diffIndex + 0.5) - 1  # get the component which contains the differentiation variable. Adding 0.5
                # makes the returned value consistent in the case that the diffIndex is an endpoint of the variable index list
                diffParameterIndex = diffIndex - self.productionParameterIndexRange[
                    diffComponent]  # get the local parameter index in the HillComponent for the differentiation variable

                # Now evaluate the derivative through the HillComponent and embed into tangent space of R^n
                gamma, parameterByComponent = self.parse_parameters(parameter)
                xProduction = x[
                    self.productionIndex]  # extract only the coordinates of x that contribute to the production of this HillCoordinate
                diffInteraction = self.diff_production(x, parameter, 1,
                                                       diffIndex=diffComponent)  # evaluate outer term in chain rule
                dpH = self.productionComponents[diffComponent].diff(xProduction[diffComponent],
                                                                    parameterByComponent[
                                                                        diffComponent],
                                                                    diffParameterIndex)  # evaluate inner term in chain rule
                return diffInteraction * dpH

    @verify_call
    def dx2(self, x, parameter):
        """Return the second derivative (Hessian matrix) with respect to the state variable vector evaluated at x in
        R^n and p in R^m as a K-by-K matrix"""

        gamma, parameterByComponent = self.parse_parameters(parameter)
        xProduction = x[
            self.productionIndex]  # extract only the coordinates of x that this HillCoordinate depends on as a vector in R^{K}
        D2f = np.zeros(2 * [self.nState], dtype=float)

        D2HillComponent = np.array(
            list(map(lambda H_k, x_k, p_k: H_k.dx2(x_k, p_k), self.productionComponents, x[self.productionIndex],
                     parameterByComponent)))
        # evaluate vector of second partial derivatives for production Hill Components
        nSummand = len(self.productionType)  # number of summands

        if nSummand == 1:  # production is all sum
            D2Nonlinear = np.diag(D2HillComponent)
        # TODO: Adding more special cases for 2 and even 3 summand production types will speed up the computation quite a bit.
        #       This should be done if this method ever becomes a bottleneck.

        else:  # production interaction function contributes derivative terms via chain rule

            # compute off diagonal terms in Hessian matrix by summand membership
            productionComponentValues = self.evaluate_production_components(x, parameter)
            summandValues = self.evaluate_summand(productionComponentValues)
            fullProduct = np.prod(summandValues)
            DxProducts = fullProduct / summandValues  # evaluate all partials using only nSummand-many multiplies

            # initialize Hessian matrix and set diagonal terms
            DxProductsByComponent = np.array([DxProducts[self.summand_index(k)] for k in range(self.nProduction)])
            D2Nonlinear = np.diag(D2HillComponent * DxProductsByComponent)

            # set off diagonal terms of Hessian by summand membership and exploiting symmetry
            DxxProducts = np.outer(DxProducts,
                                   1.0 / summandValues)  # evaluate all second partials using only nSummand-many additional multiplies.
            # Only the cross-diagonal terms of this matrix are meaningful.

            offDiagonal = np.zeros_like(D2Nonlinear)  # initialize matrix of mixed partials (off diagonal terms)
            for row in range(
                    nSummand):  # compute Hessian of production interaction function (outside term of chain rule)
                for col in range(row + 1, nSummand):
                    offDiagonal[np.ix_(self.summand[row], self.summand[col])] = offDiagonal[
                        np.ix_(self.summand[col], self.summand[row])] = DxxProducts[row, col]

            DHillComponent = np.array(
                list(map(lambda H_k, x_k, p_k: H_k.dx(x_k, p_k), self.productionComponents, x[self.productionIndex],
                         parameterByComponent)))  # evaluate vector of partial derivatives for Hill productionComponents
            mixedPartials = np.outer(DHillComponent,
                                     DHillComponent)  # mixed partial matrix is outer product of gradients!
            D2Nonlinear += offDiagonal * mixedPartials
            # NOTE: The diagonal terms of offDiagonal are identically zero for any interaction type which makes the
            # diagonal terms of mixedPartials irrelevant
        D2f[np.ix_(self.productionIndex, self.productionIndex)] = D2Nonlinear
        return D2f

    @verify_call
    def dxdiff(self, x, parameter, diffIndex=None):
        """Return the mixed second derivative with respect to x and a scalar parameter evaluated at x in
        R^n and p in R^m as a gradient vector in R^K. If no parameter index is specified this returns the
        full second derivative as the m-by-K Hessian matrix of mixed partials"""

        if diffIndex is None:
            return np.column_stack(
                list(map(lambda idx: self.dxdiff(x, parameter, idx), range(self.nParameter))))

        else:
            D2f = np.zeros(self.nState, dtype=float)  # initialize derivative as a vector

            if self.gammaIsVariable and diffIndex == 0:  # derivative with respect to decay parameter
                D2f[0] = -1
                return D2f

            gamma, parameterByComponent = self.parse_parameters(parameter)
            xProduction = x[
                self.productionIndex]  # extract only the coordinates of x that this HillCoordinate depends on as a vector in R^{K}
            diffComponent = np.searchsorted(self.productionParameterIndexRange,
                                            diffIndex + 0.5) - 1  # get the component which contains the differentiation variable. Adding 0.5
            # makes the returned value consistent in the case that the diffIndex is an endpoint of the variable index list
            diffParameterIndex = diffIndex - self.productionParameterIndexRange[
                diffComponent]  # get the local parameter index in the HillComponent for the differentiation variable

            # initialize inner terms of chain rule derivatives of f
            # DH = np.zeros(2 * [self.nProduction])  # initialize diagonal tensor for DxH as a 2-tensor
            DHillComponent = np.array(
                list(map(lambda H_k, x_k, p_k: H_k.dx(x_k, p_k), self.productionComponents, xProduction,
                         parameterByComponent)))  # 1-tensor of partials for DxH
            # np.einsum('ii->i', DH)[:] = DHillComponent  # build the diagonal tensor for DxH
            DpH = self.productionComponents[diffComponent].diff(xProduction[diffComponent],
                                                                parameterByComponent[diffComponent],
                                                                diffParameterIndex)

            D2H = self.productionComponents[diffComponent].dxdiff(xProduction[diffComponent],
                                                                  parameterByComponent[diffComponent],
                                                                  diffParameterIndex)  # get the correct mixed partial derivative of H_k

            # initialize outer terms of chain rule derivatives of f
            Dp = self.diff_production(x, parameter, 1)[diffComponent]  # k^th index of Dp(H) is a 0-tensor (scalar)
            D2p = self.diff_production(x, parameter, 2)[diffComponent]  # k^th index of D^2p(H) is a 1-tensor (vector)

            D2f[self.productionIndex] += DpH * DHillComponent * D2p  # contribution from D2(p(H))*D_parm(H)*DxH
            D2f[self.productionIndex[diffComponent]] += D2H * Dp  # contribution from Dp(H)*D_parm(DxH)
            return D2f

    @verify_call
    def diff2(self, x, parameter, *diffIndex, fullTensor=True):
        """Return the second derivative with respect to parameters specified evaluated at x in
        R^n and p in R^m as a Hessian matrix. If no parameter index is specified this returns the
        full second derivative as the m-by-m Hessian matrix"""

        # get vectors of appropriate partial derivatives of H (inner terms of chain rule)
        DlambdaH = self.diff_production_component(x, parameter, [0, 1], fullTensor=fullTensor)
        D2lambdaH = self.diff_production_component(x, parameter, [0, 2], fullTensor=fullTensor)

        # get tensors for derivatives of p o H(x) (outer terms of chain rule)
        Dp = self.diff_production(x, parameter, 1)  # 1-tensor
        D2p = self.diff_production(x, parameter, 2)  # 2-tensor

        if fullTensor:  # slow version to be used as a ground truth for testing
            term1 = np.einsum('ik,kl,ij', D2p, DlambdaH, DlambdaH)
            term2 = np.einsum('i,ijk', Dp, D2lambdaH)
            DpoH = term1 + term2
        else:
            raise ValueError

        if self.gammaIsVariable:
            D2lambda = np.zeros(2 * [self.nParameter])
            D2lambda[1:, 1:] = DpoH
            return D2lambda
        else:
            return DpoH

    @verify_call
    def dx3(self, x, parameter, fullTensor=True):
        """Return the third derivative (3-tensor) with respect to the state variable vector evaluated at x in
        R^n and p in R^m as a K-by-K matrix"""

        # get vectors of appropriate partial derivatives of H (inner terms of chain rule)
        DxH = self.diff_production_component(x, parameter, [1, 0], fullTensor=fullTensor)
        DxxH = self.diff_production_component(x, parameter, [2, 0], fullTensor=fullTensor)
        DxxxH = self.diff_production_component(x, parameter, [3, 0], fullTensor=fullTensor)

        # get tensors for derivatives of p o H(x) (outer terms of chain rule)
        Dp = self.diff_production(x, parameter, 1)  # 1-tensor
        D2p = self.diff_production(x, parameter, 2)  # 2-tensor
        D3p = self.diff_production(x, parameter, 3)  # 3-tensor

        if fullTensor:  # slow version to be used as a ground truth for testing
            term1 = np.einsum('ikq,qr,kl,ij', D3p, DxH, DxH, DxH)
            term2 = np.einsum('ik,kl,ijq', D2p, DxH, DxxH)
            term3 = np.einsum('ik,ij,klq', D2p, DxH, DxxH)
            term4 = np.einsum('il,lq,ijk', D2p, DxH, DxxH)
            term5 = np.einsum('i, ijkl', Dp, DxxxH)
            return term1 + term2 + term3 + term4 + term5
        else:  # this code is the faster version but it is not quite correct. The .multiply method needs to be combined appropriately with
            # tensor reshaping.

            return D3p * DxH * DxH * DxH + 3 * D2p * DxH * DxxH + Dp * DxxxH

    @verify_call
    def dx2diff(self, x, parameter, fullTensor=True):
        """Return the third derivative (3-tensor) with respect to the state variable vector (twice) and then the parameter
        (once) evaluated at x in R^n and p in R^m as a K-by-K matrix"""

        # get vectors of appropriate partial derivatives of H (inner terms of chain rule)
        DxH = self.diff_production_component(x, parameter, [1, 0], fullTensor=fullTensor)
        DxxH = self.diff_production_component(x, parameter, [2, 0], fullTensor=fullTensor)
        DlambdaH = self.diff_production_component(x, parameter, [0, 1],
                                                  fullTensor=fullTensor)  # m-vector representative of a pseudo-diagonal Km 2-tensor
        Dlambda_xH = self.diff_production_component(x, parameter, [1, 1],
                                                    fullTensor=fullTensor)  # m-vector representative of a pseudo-diagonal KKm 3-tensor
        Dlambda_xxH = self.diff_production_component(x, parameter, [2, 1],
                                                     fullTensor=fullTensor)  # m-vector representative of a pseudo-diagonal KKKm 4-tensor

        # get tensors for derivatives of p o H(x) (outer terms of chain rule)
        Dp = self.diff_production(x, parameter, 1)  # 1-tensor
        D2p = self.diff_production(x, parameter, 2)  # 2-tensor
        D3p = self.diff_production(x, parameter, 3)  # 3-tensor

        if fullTensor:  # slow version to be used as a ground truth for testing
            term1 = np.einsum('ikq,qr,kl,ij', D3p, DlambdaH, DxH, DxH)
            term2 = np.einsum('ik,kl,ijq', D2p, DxH, Dlambda_xH)
            term3 = np.einsum('ik,ij,klq', D2p, DxH, Dlambda_xH)
            term4 = np.einsum('il,lq,ijk', D2p, DlambdaH, DxxH)
            term5 = np.einsum('i, ijkl', Dp, Dlambda_xxH)
            DpoH = term1 + term2 + term3 + term4 + term5
        else:
            raise ValueError

        if self.gammaIsVariable:
            Dlambda_xx = np.zeros(2 * [self.nState] + [self.nParameter])
            Dlambda_xx[:, :, 1:] = DpoH
            return Dlambda_xx
        else:
            return DpoH

    @verify_call
    def dxdiff2(self, x, parameter, fullTensor=True):
        """Return the third derivative (3-tensor) with respect to the state variable vector (once) and the parameters (twice)
        evaluated at x in R^n and p in R^m as a K-by-K matrix"""

        # get vectors of appropriate partial derivatives of H (inner terms of chain rule)
        DxH = self.diff_production_component(x, parameter, [1, 0], fullTensor=fullTensor)
        DlambdaH = self.diff_production_component(x, parameter, [0, 1], fullTensor=fullTensor)  # Km 2-tensor
        Dlambda_xH = self.diff_production_component(x, parameter, [1, 1], fullTensor=fullTensor)  # KKm 3-tensor
        D2lambdaH = self.diff_production_component(x, parameter, [0, 2], fullTensor=fullTensor)
        D2lambda_xH = self.diff_production_component(x, parameter, [1, 2], fullTensor=fullTensor)  # KKKm 4-tensor

        # get tensors for derivatives of p o H(x) (outer terms of chain rule)
        Dp = self.diff_production(x, parameter, 1)  # 1-tensor
        D2p = self.diff_production(x, parameter, 2)  # 2-tensor
        D3p = self.diff_production(x, parameter, 3)  # 3-tensor

        if fullTensor:  # slow version to be used as a ground truth for testing
            term1 = np.einsum('ikq,qr,kl,ij', D3p, DlambdaH, DlambdaH, DxH)
            term2 = np.einsum('ik,kl,ijq', D2p, DlambdaH, Dlambda_xH)
            term3 = np.einsum('ik,ij,klq', D2p, DxH, D2lambdaH)
            term4 = np.einsum('il,lq,ijk', D2p, DlambdaH, Dlambda_xH)
            term5 = np.einsum('i, ijkl', Dp, D2lambda_xH)
            DpoH = term1 + term2 + term3 + term4 + term5
        else:
            raise ValueError

        if self.gammaIsVariable:
            D2lambda_x = np.zeros([self.nState] + 2 * [self.nParameter])
            D2lambda_x[:, 1:, 1:] = DpoH
            return D2lambda_x
        else:
            return DpoH

    def set_production(self, parameter, productionSign):
        """Return a list of Hill functions contributing to the production term of this HillCoordinate"""

        def row2dict(row):
            """convert ordered row of parameter matrix to kwarg"""
            return {PARAMETER_NAMES[j]: row[j] for j in range(4) if
                    not np.isnan(row[j])}

        # set up production Hill component functions
        if self.nProduction == 1:
            productionComponents = [HillComponent(productionSign[0], **row2dict(parameter))]
        else:
            productionComponents = [HillComponent(productionSign[k], **row2dict(parameter[k, :])) for k in
                                    range(self.nProduction)]  # list of ordered HillComponents for the production term

        # get a list of the number of variable parameters for each component in the production term.
        if self.nProduction == 1:  # production function consists of a single Hill function
            nParameterByProductionIndex = list(
                map(lambda j: np.count_nonzero(np.isnan(self.parameterValues)), range(self.nProduction)))
        else:  # production consists of multiple Hill functions
            nParameterByProductionIndex = list(
                map(lambda j: np.count_nonzero(np.isnan(self.parameterValues[j, :])), range(self.nProduction)))

        # get a list of endpoints for the concatenated parameter vector (linearly indexed) for each production component
        productionParameterIndexRange = np.cumsum([self.gammaIsVariable] + nParameterByProductionIndex)
        # endpoints for concatenated parameter vector split by production component. This is a
        # vector of length K+1. The kth component parameters are the slice productionParameterIndexRange[k:k+1] for k = 0...K-1

        return productionComponents, nParameterByProductionIndex, productionParameterIndexRange

    def set_summand(self):
        """Return the list of lists containing the summand indices defined by the production type.
        EXAMPLE:
            productionType = [2,1,3,1] returns the index partition [[0,1], [2], [3,4,5], [6]]"""

        sumEndpoints = np.insert(np.cumsum(self.productionType), 0,
                                 0)  # summand endpoint indices including initial zero
        localIndex = list(range(self.nProduction))
        return [localIndex[sumEndpoints[i]:sumEndpoints[i + 1]] for i in range(len(self.productionType))]

    def eq_interval(self, parameter=None):
        """Return a closed interval which must contain the projection of any equilibrium onto this coordinate"""

        if parameter is None:
            # all parameters are fixed
            # TODO: This should only require all ell, delta, and gamma variables to be fixed.
            minProduction = self.evaluate_production_interaction(
                [H.ell for H in self.productionComponents]) / self.gamma
            maxProduction = self.evaluate_production_interaction(
                [H.ell + H.delta for H in self.productionComponents]) / self.gamma

        else:
            # some variable parameters are passed in a vector containing all parameters for this Hill Coordinate
            gamma, parameterByComponent = self.parse_parameters(parameter)
            rectangle = np.row_stack(
                list(map(lambda H, parm: H.image(parm), self.productionComponents, parameterByComponent)))
            minProduction = self.evaluate_production_interaction(
                rectangle[:, 0]) / gamma  # min(f) = p(ell_1, ell_2,...,ell_K)
            maxProduction = self.evaluate_production_interaction(
                rectangle[:, 1]) / gamma  # max(f) = p(ell_1 + delta_1,...,ell_K + delta_K)

        return [minProduction, maxProduction]

class HillModel:
    """Define a Hill model as a vector field describing the derivatives of all state variables. The i^th coordinate
    describes the derivative of the state variable, x_i, as a function of x_i and the state variables influencing
    its production nonlinearly represented as a HillCoordinate. The vector field is defined coordinate-wise as a vector
    of HillCoordinate instances."""

    def __init__(self, gamma, parameter, productionSign, productionType, productionIndex):
        """Class constructor which has the following syntax:
        INPUTS:
            gamma - A vector in R^n of linear decay rates
            parameter - A length n list of K_i-by-4 parameter arrays
                    Note: If K_i = 1 then productionSign[i] should be a vector, not a matrix i.e. it should have shape
                    (4,) as opposed to (1,4). If the latter case then the result will be squeezed since otherwise HillCoordinate
                    will throw an exception during construction of that coordinate.
            productionSign - A length n list of lists in F_2^{K_i}
            productionType - A length n list of length q_i lists describing an integer partitions of K_i
            productionIndex - A length n list whose i^th element is a length K_i list of global indices for the nonlinear
                interactions for node i. These are specified in any order as long as it is the same order used for productionSign
                and the rows of parameter. IMPORTANT: The exception to this occurs if node i has a self edge. In this case i must appear as the first
                index."""

        # TODO: Class constructor should not do work!
        self.dimension = len(gamma)  # Dimension of vector field
        coordinateDims = [len(set(productionIndex[j] + [j])) for j in range(self.dimension)]
        self.coordinates = [HillCoordinate(np.squeeze(parameter[j]), productionSign[j],
                                           productionType[j], coordinateDims[j], gamma=gamma[j]) for j in
                            range(
                                self.dimension)]  # A list of HillCoordinates specifying each coordinate of the vector field
        self.productionIndex = productionIndex  # store the list of global indices which contribute to the production term of each coordinate.
        self.stateIndexByCoordinate = [self.state_variable_selection(idx) for idx in range(self.dimension)]
        # create a list of selections which slice the full state vector into subvectors for passing to evaluation functions of each coordinate.
        self.nParameterByCoordinate = list(f_i.nParameter for f_i in
                                           self.coordinates)  # number of variable parameters by coordinate
        parameterIndexEndpoints = np.insert(np.cumsum(self.nParameterByCoordinate), 0,
                                            0)  # endpoints for concatenated parameter vector by coordinate
        self.parameterIndexByCoordinate = [list(range(parameterIndexEndpoints[idx], parameterIndexEndpoints[idx + 1]))
                                           for idx in
                                           range(self.dimension)]
        self.nParameter = sum(self.nParameterByCoordinate)  # number of variable parameters for this HillModel

    def state_variable_selection(self, idx):
        """Return a list which selects the correct state subvector for the component with specified index."""

        if idx in self.productionIndex[idx]:  # This coordinate has a self edge in the GRN
            if self.productionIndex[idx][0] == idx:
                return self.productionIndex[idx]
            else:
                raise IndexError(
                    'Coordinates with a self edge must have their own index appearing first in their interaction index list')

        else:  # This coordinate has no self edge. Append its own global index as the first index of the selection slice.
            return [idx] + self.productionIndex[idx]

    def parse_parameter(self, *parameter):
        """Default parameter parsing if input is a single vector simply returns the same vector. Otherwise, it assumes
        input parameters are provided in order and concatenates into a single vector. This function is included in
        function calls so that subclasses can redefine function calls with customized parameters and overload this
        function as needed. Overloaded versions should take a variable number of numpy arrays as input and must always
        return a single numpy vector as output.

        OUTPUT: A single vector of the form:
            lambda = (gamma_1, ell_1, delta_1, theta_1, hill_1, gamma_2, ..., hill_2, ..., gamma_n, ..., hill_n).
        Any of these parameters which are not a variable for the model are simply omitted in this concatenated vector."""

        if parameter:
            parameterVector = ezcat(*parameter)

            return ezcat(*parameter)
        else:
            return np.array([])

    def unpack_parameter(self, parameter):
        """Unpack a parameter vector for the HillModel into disjoint parameter slices for each distinct coordinate"""

        return [parameter[idx] for idx in self.parameterIndexByCoordinate]

    def unpack_state(self, x):
        """Unpack a state vector for the HillModel into a length-n list of state vector slices to pass for evaluation into
         distinct coordinate. The slices are not necessarily disjoint since multiple coordinates can depend on the same
         state variable."""

        return [x[idx_slice] for idx_slice in self.stateIndexByCoordinate]

    def unpack_by_coordinate(self, x, *parameter):
        """Unpack a parameter and state vector into subvectors for each coordinate. This is called by all evaluation functions."""

        parameterByCoordinate = self.unpack_parameter(
            self.parse_parameter(*parameter))  # concatenate all parameters into
        # a vector and unpack by coordinate
        stateByCoordinate = self.unpack_state(x)  # unpack state variables by coordinate
        return stateByCoordinate, parameterByCoordinate

    @verify_call
    def __call__(self, x, *parameter):
        """Evaluate the vector field defined by this HillModel instance. This is a function of the form
        f: R^n x R^{m_1} x ... x R^{m_n} ---> R^n where the j^th Hill coordinate has m_j variable parameters. The syntax
        is f(x,p) where p = (p_1,...,p_n) is a variable parameter vector constructed by ordered concatenation of vectors
        of the form p_j = (p_j1,...,p_jK) which is also an ordered concatenation of the variable parameters associated to
        the K-HillComponents for the j^th HillCoordinate.
        NOTE: This function is not vectorized. It assumes x is a single vector in R^n."""

        # unpack state and parameter vectors by component
        stateByCoordinate, parameterByCoordinate = self.unpack_by_coordinate(x, *parameter)
        return np.array(
            list(map(lambda f_i, x_i, p_i: f_i(x_i, p_i), self.coordinates, stateByCoordinate, parameterByCoordinate)))

    @verify_call
    def dx(self, x, *parameter):
        """Return the first derivative of the HillModel vector field with respect to x as a rank-2 tensor (matrix). The i-th row
        of this tensor is the differential (i.e. gradient) of the i-th coordinate of f. NOTE: This function is not vectorized. It assumes x
        and parameter represent a single state and parameter vector."""

        # unpack state and parameter vectors by component
        stateByCoordinate, parameterByCoordinate = self.unpack_by_coordinate(x, *parameter)
        Dxf = np.zeros(2 * [self.dimension])  # initialize Derivative as 2-tensor of size NxN
        for (i, f_i) in enumerate(self.coordinates):
            # get gradient values for f_i and embed derivative of f_i into the full derivative of f.
            Dxf[np.ix_([i], self.stateIndexByCoordinate[
                i])] = f_i.dx(stateByCoordinate[i], parameterByCoordinate[i])
        return Dxf

    @verify_call
    def diff(self, x, *parameter, diffIndex=None):
        """Return the first derivative of the HillModel vector field with respect to a specific parameter (or the full parameter vector) as
        a vector (or matrix). In the latter case, the i-th row of this tensor is the differential of
        the i-th coordinate of f with respect to parameters. NOTE: This function is not vectorized. It assumes x
        and parameter represent a single state and parameter vector. NOTE: This function is not vectorized."""

        # unpack state and parameter vectors by component
        stateByCoordinate, parameterByCoordinate = self.unpack_by_coordinate(x, *parameter)
        if diffIndex is None:  # return the full derivative wrt all parameters
            Dpf = np.zeros(
                [self.dimension, self.nParameter])  # initialize Derivative as 2-tensor of size NxM
            for (i, f_i) in enumerate(self.coordinates):
                Dpf[np.ix_([i], self.parameterIndexByCoordinate[i])] = f_i.diff(stateByCoordinate[i],
                                                                                parameterByCoordinate[
                                                                                    i])  # insert derivative of this coordinate
            return Dpf
        else:
            raise IndexError('selective differentiation indices is not yet implemented')  # this isn't implemented yet

    @verify_call
    def dx2(self, x, *parameter):
        """Return the second derivative of the HillModel vector field with respect to x (twice) as a rank-3 tensor. The i-th matrix
        of this tensor is the Hessian matrix of the i-th coordinate of f. NOTE: This function is not vectorized. It assumes x
        and parameter represent a single state and parameter vector."""

        # unpack state and parameter vectors by component
        stateByCoordinate, parameterByCoordinate = self.unpack_by_coordinate(x, *parameter)
        Dxf = np.zeros(3 * [self.dimension])  # initialize Derivative as 3-tensor of size NxNxN
        for (i, f_i) in enumerate(self.coordinates):
            # get second derivatives (Hessian matrices) for f_i and embed each into the full derivative of f.
            Dxf[np.ix_([i], self.stateIndexByCoordinate[
                i], self.stateIndexByCoordinate[
                           i])] = f_i.dx2(stateByCoordinate[i], parameterByCoordinate[i])
        return Dxf

    @verify_call
    def dxdiff(self, x, *parameter, diffIndex=None):
        """Return the second derivative of the HillModel vector field with respect to the state and parameter vectors (once each)
        as a rank-3 tensor. The i-th matrix of this tensor is the matrix of mixed partials of the i-th coordinate of f.
        NOTE: This function is not vectorized. It assumes x and parameter represent a single state and parameter vector."""

        # unpack state and parameter vectors by component
        stateByCoordinate, parameterByCoordinate = self.unpack_by_coordinate(x, *parameter)
        if diffIndex is None:  # return the full derivative wrt all parameters
            Dpxf = np.zeros(2 * [self.dimension] + [self.nParameter])  # initialize Derivative as 3-tensor of size NxNxM
            for (i, f_i) in enumerate(self.coordinates):
                Dpxf[np.ix_([i], self.stateIndexByCoordinate[i], self.parameterIndexByCoordinate[i])] = f_i.dxdiff(
                    stateByCoordinate[i], parameterByCoordinate[
                        i])  # insert derivative of this coordinate
            return Dpxf
        else:
            raise IndexError('selective differentiation indices is not yet implemented')  # this isn't implemented yet

    @verify_call
    def diff2(self, x, *parameter, diffIndex=None):
        """Return the second derivative of the HillModel vector field with respect to parameter vector (twice)
        as a rank-3 tensor. The i-th matrix of this tensor is the Hessian matrix of the i-th coordinate of f with respect
        to x. NOTE: This function is not vectorized. It assumes x and parameter represent a single state and parameter vector."""

        # unpack state and parameter vectors by component
        stateByCoordinate, parameterByCoordinate = self.unpack_by_coordinate(x, *parameter)
        if diffIndex is None:  # return the full derivative with respect to all state and parameter vectors
            Dppf = np.zeros([self.dimension] + 2 * [self.nParameter])  # initialize Derivative as 3-tensor of size NxMxM
            for (i, f_i) in enumerate(self.coordinates):
                Dppf[np.ix_([i], self.parameterIndexByCoordinate[i], self.parameterIndexByCoordinate[i])] = f_i.diff2(
                    stateByCoordinate[i], parameterByCoordinate[
                        i])  # insert derivative of this coordinate
            return Dppf
        else:
            raise IndexError('selective differentiation indices is not yet implemented')  # this isn't implemented yet

    @verify_call
    def dx3(self, x, *parameter):
        """Return the third derivative of the HillModel vector field with respect to x (three times) as a rank-4 tensor. The i-th
        rank-3 subtensor of this tensor is the associated third derivative of the i-th coordinate of f. NOTE: This function is not vectorized.
        It assumes x and parameter represent a single state and parameter vector."""

        # unpack state and parameter vectors by component
        stateByCoordinate, parameterByCoordinate = self.unpack_by_coordinate(x, *parameter)
        Dxxxf = np.zeros(4 * [self.dimension])  # initialize Derivative as 4-tensor of size NxNxNxN
        for (i, f_i) in enumerate(self.coordinates):
            Dxxxf[np.ix_([i], self.stateIndexByCoordinate[i], self.stateIndexByCoordinate[i],
                         self.stateIndexByCoordinate[i])] = f_i.dx3(stateByCoordinate[i], parameterByCoordinate[
                i])  # insert derivative of this coordinate
        return Dxxxf

    @verify_call
    def dx2diff(self, x, *parameter, diffIndex=None):
        """Return the third derivative of the HillModel vector field with respect to parameters (once) and x (twice) as a rank-4 tensor. The i-th
        rank-3 subtensor of this tensor is the associated third derivative of the i-th coordinate of f. NOTE: This function is not vectorized.
        It assumes x and parameter represent a single state and parameter vector."""

        # unpack state and parameter vectors by component
        stateByCoordinate, parameterByCoordinate = self.unpack_by_coordinate(x, *parameter)
        if diffIndex is None:  # return the full derivative wrt all parameters
            Dpxxf = np.zeros(
                3 * [self.dimension] + [self.nParameter])  # initialize Derivative as 4-tensor of size NxNxNxM

            for (i, f_i) in enumerate(self.coordinates):
                Dpxxf[np.ix_([i], self.stateIndexByCoordinate[i], self.stateIndexByCoordinate[i],
                             self.parameterIndexByCoordinate[i])] = f_i.dx2diff(stateByCoordinate[i],
                                                                                parameterByCoordinate[
                                                                                    i])  # insert derivative of this coordinate
            return Dpxxf
        else:
            raise IndexError('selective differentiation indices is not yet implemented')  # this isn't implemented yet

    @verify_call
    def dxdiff2(self, x, *parameter, diffIndex=None):
        """Return the third derivative of the HillModel vector field with respect to parameters (twice) and x (once) as a rank-4 tensor. The i-th
        rank-3 subtensor of this tensor is the associated third derivative of the i-th coordinate of f. NOTE: This function is not vectorized.
        It assumes x and parameter represent a single state and parameter vector."""

        # unpack state and parameter vectors by component
        stateByCoordinate, parameterByCoordinate = self.unpack_by_coordinate(x, *parameter)
        if diffIndex is None:  # return the full derivative wrt all parameters
            Dppxf = np.zeros(
                2 * [self.dimension] + 2 * [self.nParameter])  # initialize Derivative as 4-tensor of size NxNxMxM
            for (i, f_i) in enumerate(self.coordinates):
                Dppxf[np.ix_([i], self.stateIndexByCoordinate[i], self.parameterIndexByCoordinate[i],
                             self.parameterIndexByCoordinate[i])] = f_i.dxdiff2(
                    stateByCoordinate[i], parameterByCoordinate[i])  # insert derivative of this coordinate
            return Dppxf
        else:
            raise IndexError('selective differentiation indices is not yet implemented')  # this isn't implemented yet

    def radii_uniqueness_existence(self, equilibrium, *parameter):
        """Return equilibria for the Hill Model by uniformly sampling for initial conditions and iterating a Newton variant.
        INPUT:
            *parameter - Evaluations for variable parameters to use for evaluating the root finding algorithm
            gridDensity - density to sample in each dimension.
            uniqueRootDigits - Number of digits to use for distinguishing between floats.
            eqBound - N-by-2 array of intervals defining a search rectangle. Initial data will be chosen uniformly here. """

        def F(x):
            """Fix parameter values in the zero finding map"""
            return self.__call__(x, *parameter)

        def DF(x):
            """Fix parameter values in the zero finding map derivative"""
            return self.dx(x, *parameter)

        DF_x = DF(equilibrium)
        D2F_x = self.dx2(equilibrium, *parameter)
        A = np.linalg.inv(DF_x)
        Y_bound = np.linalg.norm(A @ F(equilibrium))
        Z0_bound = np.linalg.norm(np.identity(len(equilibrium)) - A @ DF_x)
        Z2_bound = np.linalg.norm(A) * np.linalg.norm(D2F_x)
        if Z2_bound < 1e-16:
            Z2_bound = 1e-8  # in case the Z2 bound is too close to zero, we increase it a bit
        delta = 1 - 4 * (Z0_bound + Y_bound) * Z2_bound
        if delta < 0 or np.isnan(delta):
            return 0, 0
        max_rad = np.minimum( (1 + np.sqrt(delta)) / (2 * Z2_bound), 0.1) # approximations are too poor to extend further
        min_rad = (1 - np.sqrt(delta)) / (2 * Z2_bound)
        return max_rad, min_rad

    def find_equilibria(self, gridDensity, *parameter, uniqueRootDigits=5, eqBound=None):
        """Return equilibria for the Hill Model by uniformly sampling for initial conditions and iterating a Newton variant.
        INPUT:
            *parameter - Evaluations for variable parameters to use for evaluating the root finding algorithm
            gridDensity - density to sample in each dimension.
            uniqueRootDigits - Number of digits to use for distinguishing between floats.
            eqBound - N-by-2 array of intervals defining a search rectangle. Initial data will be chosen uniformly here. """

        # TODO: Include root finding method as kwarg
        parameterByCoordinate = self.unpack_parameter(
            self.parse_parameter(*parameter))  # unpack variable parameters by component

        def F(x):
            """Fix parameter values in the zero finding map"""
            return self.__call__(x, *parameter)

        def DF(x):
            """Fix parameter values in the zero finding map derivative"""
            return self.dx(x, *parameter)

        def eq_is_positive(equilibrium):
            """Return true if and only if an equlibrium is positive"""
            return np.all(equilibrium > 0)

<<<<<<< HEAD
=======
        def radii_uniqueness_existence(equilibrium):
            DF_x = DF(equilibrium)
            D2F_x = self.dx2(equilibrium, *parameter)
            A = np.linalg.inv(DF_x)
            Y_bound = np.linalg.norm(A @ F(equilibrium))
            Z0_bound = np.linalg.norm(np.identity(len(equilibrium)) - A @ DF_x)
            Z2_bound = np.linalg.norm(A) * np.linalg.norm(D2F_x)
            if Z2_bound < 1e-16:
                Z2_bound = 1e-8  # in case the Z2 bound is too close to zero, we increase it a bit
            delta = 1 - 4 * (Z0_bound + Y_bound) * Z2_bound
            if delta < 0:
                return 0, 0
            max_rad = (1 + np.sqrt(delta)) / (2 * Z2_bound)
            min_rad = (1 - np.sqrt(delta)) / (2 * Z2_bound)
            return max_rad, min_rad

>>>>>>> e8761a05
        # build a grid of initial data for Newton algorithm
        if eqBound is None:  # use the trivial equilibrium bounds
            eqBound = np.array(
                list(map(lambda f_i, parm: f_i.eq_interval(parm), self.coordinates, parameterByCoordinate)))
        coordinateIntervals = [np.linspace(*interval, num=gridDensity) for interval in eqBound]
        evalGrid = np.meshgrid(*coordinateIntervals)
        X = np.column_stack([G_i.flatten() for G_i in evalGrid])

        # Apply rootfinding algorithm to each initial condition
        solns = list(
            filter(lambda root: root.success and eq_is_positive(root.x), [find_root(F, DF, x, diagnose=True)
                                                                          for x in
                                                                          X]))  # return equilibria which converged
        if solns:
            equilibria = np.row_stack([root.x for root in solns])  # extra equilibria as vectors in R^n
            equilibria = np.unique(np.round(equilibria, uniqueRootDigits), axis=0)  # remove duplicates
            # equilibria = np.unique(np.round(equilibria/10**np.ceil(log(equilibria)),
            #                                uniqueRootDigits)*10**np.ceil(log(equilibria)), axis=0)
<<<<<<< HEAD
            equilibria = np.unique(np.round(equilibria, uniqueRootDigits), axis=0)  # remove duplicates
=======

>>>>>>> e8761a05
            if len(equilibria) > 1:
                all_equilibria = equilibria
                radii = np.zeros(len(all_equilibria))
                unique_equilibria = all_equilibria
                for i in range(len(all_equilibria)):
                    equilibrium = all_equilibria[i]
                    max_rad, min_rad = self.radii_uniqueness_existence(equilibrium, *parameter)
                    radii[i] = max_rad

                radii2 = radii
                for i in range(len(all_equilibria)):
                    equilibrium1 = all_equilibria[i]
                    radius1 = radii[i]
                    j = i + 1
                    while j < len(radii2):
                        equilibrium2 = unique_equilibria[j]
                        radius2 = radii2[j]
                        if np.linalg.norm(equilibrium1 - equilibrium2) < np.maximum(radius1, radius2):
                            # remove one of the two from
                            unique_equilibria = np.delete(unique_equilibria, j)
                            radii2 = np.delete(radii2, j)
                        else:
                            j = j + 1
            return np.row_stack([find_root(F, DF, x) for x in equilibria])  # Iterate Newton again to regain lost digits
        else:
            return None

<|MERGE_RESOLUTION|>--- conflicted
+++ resolved
@@ -1542,8 +1542,6 @@
             """Return true if and only if an equlibrium is positive"""
             return np.all(equilibrium > 0)
 
-<<<<<<< HEAD
-=======
         def radii_uniqueness_existence(equilibrium):
             DF_x = DF(equilibrium)
             D2F_x = self.dx2(equilibrium, *parameter)
@@ -1560,7 +1558,6 @@
             min_rad = (1 - np.sqrt(delta)) / (2 * Z2_bound)
             return max_rad, min_rad
 
->>>>>>> e8761a05
         # build a grid of initial data for Newton algorithm
         if eqBound is None:  # use the trivial equilibrium bounds
             eqBound = np.array(
@@ -1579,11 +1576,7 @@
             equilibria = np.unique(np.round(equilibria, uniqueRootDigits), axis=0)  # remove duplicates
             # equilibria = np.unique(np.round(equilibria/10**np.ceil(log(equilibria)),
             #                                uniqueRootDigits)*10**np.ceil(log(equilibria)), axis=0)
-<<<<<<< HEAD
-            equilibria = np.unique(np.round(equilibria, uniqueRootDigits), axis=0)  # remove duplicates
-=======
-
->>>>>>> e8761a05
+
             if len(equilibria) > 1:
                 all_equilibria = equilibria
                 radii = np.zeros(len(all_equilibria))
@@ -1609,5 +1602,4 @@
                             j = j + 1
             return np.row_stack([find_root(F, DF, x) for x in equilibria])  # Iterate Newton again to regain lost digits
         else:
-            return None
-
+            return None