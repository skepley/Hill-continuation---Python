--- conflicted
+++ resolved
@@ -48,14 +48,11 @@
         n_center_region = n_center_region + 1
     else:
         n_donut = n_donut + 1
-<<<<<<< HEAD
-    SNParameters, badCandidates = saddle_node_search(f, [1, 10, 20, 30, 40, 50, 75, 100, 150, 200, 300, 400, 500], a_j)
-=======
+
     ds = 0.01
     dsMinimum = 0.005
     SNParameters, badCandidates = saddle_node_search(f, [1, 10, 20, 30, 40, 50, 75, 100, 150, 200, 300, 400, 500], a_j, ds, dsMinimum, maxIteration=100, gridDensity=5, bisectionBool=True)
     # SNParameters, badCandidates = find_saddle_coef(f, [1, 10, 20, 30, 40, 50, 75, 100, 150, 200, 300, 400, 500], a_j)
->>>>>>> 646272b2
     if SNParameters and SNParameters != 0:
         if region_j == 4:
             if len(SNParameters) == 1 or len(SNParameters) == 3:
