--- conflicted
+++ resolved
@@ -513,10 +513,6 @@
         data_loc, regions_loc, coefs_optimal = load_dataset(name)
         plt.plot(data_loc[0], data_loc[1], '.')
 
-<<<<<<< HEAD
-=======
-
->>>>>>> 361d5465
     if test_case == 1:
         # c < a - b , a-b < c < a+b , a+b < c
         name = 'second_simple_test.npz'
@@ -525,18 +521,10 @@
         requested_size = 5000
         name = create_dataset(n_parameters_simple, second_simple_region, n_regions_simple, requested_size, name)
         data_loc, regions_loc, coefs_optimal = load_dataset(name)
-<<<<<<< HEAD
         region_1 = np.sum(data_loc[2, :] < data_loc[0, :] - data_loc[1, :])
         region_3 = np.sum(data_loc[2, :] > data_loc[0, :] + data_loc[1, :])
         region_2 = requested_size - region_1 - region_3
 
-=======
-        region_1 = np.sum(data_loc[2,:] < data_loc[0,:]-data_loc[1,:])
-        region_3 = np.sum(data_loc[2,:] > data_loc[0,:]+data_loc[1,:])
-        region_2 = requested_size - region_1 - region_3
-
-
->>>>>>> 361d5465
     if test_case == 2:
         # c + d < ab , c-d < ab < c+d , ab < c-d
         # AND a<b, b<a     (6 regions)
@@ -549,11 +537,8 @@
         counter = np.zeros(n_regions_simple)
         for i in range(n_regions_simple):
             counter[i] = np.count_nonzero(regions_loc == i)
-
-<<<<<<< HEAD
-=======
-
->>>>>>> 361d5465
+        # c < a - b , a-b < c < a+b , a+b < c
+
     if test_case == 3:
         print('This is the toggle switch')
 
@@ -577,11 +562,7 @@
         if testing_functionalities > 1:
             # expand the dataset (actually, using the same coefs but rewriting the dataset)
             data, parameter_region, coefs_optimal = load_dataset(name)
-<<<<<<< HEAD
             sampler_TS = distribution_sampler()
-=======
-            sampler_TS = region_sampler()
->>>>>>> 361d5465
             size_dataset = 100000
             generate_data_from_coefs(name, coefs_optimal, sampler_TS, f, size_dataset, n_parameters_TS)
 
