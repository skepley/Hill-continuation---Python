--- conflicted
+++ resolved
@@ -11,9 +11,5 @@
 dsgrn = "*"
 
 [requires]
-<<<<<<< HEAD
-python_version = "3.9"
-=======
-python_version = "3"
 itertools = "*"
->>>>>>> 8627bff3
+python_version = "3.9"