"""
This code creates the heat map, as presented in the article.
The heat map indicates the value of the Hill coefficient in which a saddle node is taking place depending on the parameter.
It also consider the parameter projection into [0,3]x[0,3] thanks to the DSGRN region definition
"""

<<<<<<< HEAD
from saddle_finding_functionalities import *
from ndma.examples.TS_model import ToggleSwitch
from ndma.bifurcation.saddlenode import SaddleNode
=======
import numpy as np
>>>>>>> 8627bff3
import matplotlib.pyplot as plt
import sys

from saddle_finding_functionalities import saddle_node_search
from saddle_node import SaddleNode
from toggle_switch_heat_functionalities import parameter_to_alpha_beta, parameter_to_DSGRN_coord, dsgrn_heat_plot, \
    dsgrn_plot
from models.TS_model import ToggleSwitch
from create_dataset import create_dataset_ToggleSwitch, subsample

# define the saddle node problem for the toggle switch
decay = np.array([1, np.nan], dtype=float)
p1 = np.array([np.nan, np.nan, 1], dtype=float)  # (ell_1, delta_1, theta_1)
p2 = np.array([np.nan, np.nan, 1], dtype=float)  # (ell_2, delta_2, theta_2)
f = ToggleSwitch(decay, [p1, p2])
SN = SaddleNode(f)

# use dataset creation
# size of the sample
<<<<<<< HEAD
n_sample = 10 ** 4
file_name = 'TS_data_1000000.npz'
=======
n_sample = 4 * 10 ** 4  # testing on 3, final run on 4
file_name = 'TS_data_100000.npz'
>>>>>>> 8627bff3
try:
    np.load(file_name)
except FileNotFoundError:
    n = 1000000
    TS_region(n, file_name)

file_storing = 'heat_map_2024.npz'

data_subsample, region_subsample = subsample(file_name, n_sample)
# a = np.transpose(data_subsample)
a = data_subsample
u, v = parameter_to_DSGRN_coord(a)


# test for nice heat map pictures
alpha1, beta1, alpha2, beta2 = parameter_to_alpha_beta(a)
alpha1 = np.sort(alpha1)
alpha2 = np.sort(alpha2)
ninety_percentile = int(np.ceil(len(alpha1)*0.9))
alphaMax = np.array([alpha1[ninety_percentile], alpha2[ninety_percentile]])

parameter_full = np.empty(shape=[0, 5])
lowest_hill = np.empty(0)
bad_parameters = np.empty(shape=[0, 5])
bad_candidates = []
boring_parameters = np.empty(shape=[0, 5])
multiple_saddles = np.empty(shape=[0, 5])
for j in range(n_sample):  # range(n_sample):
    a_j = a[j, :]
    ds = 0.01
    dsMinimum = 0.005
<<<<<<< HEAD
    SNParameters, badCandidates = saddle_node_search(f, [1, 5, 10, 40, 80, 100], a_j, ds, dsMinimum, maxIteration=100, gridDensity=5, bisectionBool=True)
=======
    SNParameters, badCandidates = saddle_node_search(f, [1, 5, 10, 40, 80], a_j, ds, dsMinimum, maxIteration=100,
                                                     gridDensity=5, bisectionBool=True)
>>>>>>> 8627bff3
    if SNParameters and SNParameters != 0:
        for k in range(len(SNParameters)):
            # print('Saddle detected')
            if k == 0:
                parameter_full = np.append(parameter_full, [a_j], axis=0)
                lowest_hill = np.append(lowest_hill, SNParameters[k][1])
            if k > 0:
                print('\nMore than one saddle detected!')
                multiple_saddles = np.append(multiple_saddles, [a_j], axis=0)
    if badCandidates and badCandidates != 0:
        print('\nA bad parameter')
        bad_parameters = np.append(bad_parameters, [a_j], axis=0)
        bad_candidates.append(badCandidates)
    printing_statement = 'Completion: ' + str(j) + ' out of ' + str(n_sample)
    sys.stdout.write('\r' + printing_statement)
    sys.stdout.flush()

    if SNParameters == 0 and badCandidates == 0:
        boring_parameters = np.append(boring_parameters, [a_j], axis=0)

'''
# uncomment to save the results
np.savez('heat_map_data',
         u=u, v=v, a=a, parameter_full=parameter_full, lowest_hill=lowest_hill, bad_parameters=bad_parameters,
         bad_candidates=bad_candidates, boring_parameters=boring_parameters, n_sample=n_sample,
         multiple_saddles=multiple_saddles)

data = np.load('heat_map_data.npz', allow_pickle=True)

bad_parameters = data.f.bad_parameters
boring_parameters = data.f.boring_parameters
n_sample = data.f.n_sample
parameter_full = data.f.parameter_full
lowest_hill = data.f.lowest_hill
multiple_saddles = data.f.multiple_saddles
'''

print('\nNumber of bad candidates', len(bad_parameters), 'out of ', n_sample)
print('Number of boring candidates', len(boring_parameters), 'out of ', n_sample)
print('Number of saddles', len(parameter_full), 'out of ', n_sample)
print('Number of parameters with multiple saddles', len(multiple_saddles), 'out of ', n_sample)


plt.figure()
dsgrn_heat_plot(parameter_full, np.minimum(lowest_hill, 100), alphaMax=alphaMax)
plt.title('dsgrn_heat_plot')
plt.savefig('dsgrn_heat_plot.pdf')

plt.figure()
dsgrn_plot(a, color='tab:blue', alphaMax=alphaMax, alpha=1)
dsgrn_plot(parameter_full, color='tab:green', alphaMax=alphaMax)
if len(multiple_saddles) > 0:
    dsgrn_plot(multiple_saddles, color='tab:orange', alphaMax=alphaMax)
if len(bad_parameters) > 0:
    dsgrn_plot(bad_parameters, color='tab:red', alphaMax=alphaMax)
#plt.show()
plt.savefig('all_results.pdf')

print('It is the end!')<|MERGE_RESOLUTION|>--- conflicted
+++ resolved
@@ -4,13 +4,7 @@
 It also consider the parameter projection into [0,3]x[0,3] thanks to the DSGRN region definition
 """
 
-<<<<<<< HEAD
-from saddle_finding_functionalities import *
-from ndma.examples.TS_model import ToggleSwitch
-from ndma.bifurcation.saddlenode import SaddleNode
-=======
 import numpy as np
->>>>>>> 8627bff3
 import matplotlib.pyplot as plt
 import sys
 
@@ -30,13 +24,8 @@
 
 # use dataset creation
 # size of the sample
-<<<<<<< HEAD
-n_sample = 10 ** 4
-file_name = 'TS_data_1000000.npz'
-=======
 n_sample = 4 * 10 ** 4  # testing on 3, final run on 4
 file_name = 'TS_data_100000.npz'
->>>>>>> 8627bff3
 try:
     np.load(file_name)
 except FileNotFoundError:
@@ -68,12 +57,8 @@
     a_j = a[j, :]
     ds = 0.01
     dsMinimum = 0.005
-<<<<<<< HEAD
-    SNParameters, badCandidates = saddle_node_search(f, [1, 5, 10, 40, 80, 100], a_j, ds, dsMinimum, maxIteration=100, gridDensity=5, bisectionBool=True)
-=======
     SNParameters, badCandidates = saddle_node_search(f, [1, 5, 10, 40, 80], a_j, ds, dsMinimum, maxIteration=100,
                                                      gridDensity=5, bisectionBool=True)
->>>>>>> 8627bff3
     if SNParameters and SNParameters != 0:
         for k in range(len(SNParameters)):
             # print('Saddle detected')
