"""
Search for saddle-node bifurcations in the EMT model

    Author: Shane Kepley
    Email: s.kepley@vu.nl
    Created: 11/17/2021
"""
from models.EMT_model import *
from saddle_finding_functionalities import *
from create_dataset import *
import sys
from scipy.stats import chi2_contingency
from EMT_boxybox import saddle_node_with_boxybox, NDMApars_to_boxyboxpars, boxy_box_from_pars


f = def_emt_hill_model()

# load the dataset of candidates produced by DSGRN
<<<<<<< HEAD
dataFile = 'dataset_EMT_may24.npz'
file_storing = 'chi_test_EMT_mai24.npz'
=======
dataFile = 'dataset_EMT.npz'
file_storing = 'chi_test_EMT_march24.npz'
>>>>>>> 361d5465
n_sample = 100

emtData = np.load(dataFile)
emtRegions = emtData['parameter_region']
monostableIdx = [idx for idx in range(len(emtRegions)) if emtRegions[idx] == 0]
bistableIdx = [idx for idx in range(len(emtRegions)) if emtRegions[idx] == 1]
emtParameters = emtData['data'].transpose()  # transpose to make into an arrow of row vectors.
monostableParameters = emtParameters[monostableIdx]
bistableParameters = emtParameters[bistableIdx]

# TODO: remove on actual run
random.seed(10)
random_index_monostable = random.sample(monostableIdx, n_sample)
random_index_bistable = random.sample(bistableIdx, n_sample)
all_index = set(random_index_monostable + random_index_bistable)
n_sample = len(all_index)
all_index = random.sample(set(random_index_monostable + random_index_bistable), n_sample)
data_subsample = emtParameters[all_index].transpose()
region_subsample = emtRegions[all_index]

# Saddle node bifurcation search
ds = []
dsMinimum = []

n_monostable_region = 0
n_monostable_with_saddle = 0
wrong_parity_monostable = 0
n_monostable_without_saddle = 0
n_monostable_bad_candidate = 0
n_bistable = 0
n_bistable_with_saddle = 0
wrong_parity_bistable = 0
n_bistable_without_saddle = 0
n_bistable_bad_candidate = 0

hill_par_at_saddle = []

for d in range(n_sample):
    p = data_subsample[:, d]
    region_j = region_subsample[d]
<<<<<<< HEAD
    #if region_j != 1:
    #    # TODO: remove this if statement
    #    continue
    saddle_node_problem = SaddleNode(f)
    hill_selection = [1, 2, 3, 4, 5, 6, 7, 8, 9, 10, 12, 14, 16, 18, 20]
=======
    # if region_j == 0:
        # TODO: remove this if statement
        #continue
    saddle_node_problem = SaddleNode(f)
    hill_selection = [1, 5, 10, 100]
>>>>>>> 361d5465
    SNParameters, badCandidates = saddle_node_with_boxybox(saddle_node_problem, hill_selection, p)

    if SNParameters and SNParameters != 0:
        hill_par_at_saddle.append(SNParameters)
        if region_j == 0:
            n_monostable_with_saddle = n_monostable_with_saddle + 1
        else:
            n_bistable_with_saddle = n_bistable_with_saddle + 1

    elif badCandidates and badCandidates != 0:
        if region_j == 0:
            n_monostable_bad_candidate = n_monostable_bad_candidate + 1
        else:
            n_bistable_bad_candidate = n_bistable_bad_candidate + 1
    else:
        if region_j == 0:
            n_monostable_without_saddle = n_monostable_without_saddle + 1
        else:
            n_bistable_without_saddle = n_bistable_without_saddle + 1
            # test
            old_hill, par, gamma = NDMApars_to_boxyboxpars(100, p)
            success, old_xminus, old_xplus, remainder = boxy_box_from_pars(old_hill, par, gamma, maxiter=300)
            if np.linalg.norm(old_xplus - old_xminus)>10**-5:
<<<<<<< HEAD
                print('bistability found, but no saddle node')
=======
                print('bistability found, but no saddle node??')
>>>>>>> 361d5465
    
    printing_statement = 'Completion: ' + str(d+1) + ' out of ' + str(n_sample)
    sys.stdout.write('\r' + printing_statement)
    sys.stdout.flush()


try:
    data = np.load(file_storing, allow_pickle=True)

    v_monostable_region = data.f.v_monostable_region
    v_monostable_with_saddle = data.f.v_monostable_with_saddle
    v_monostable_without_saddle = data.f.v_monostable_without_saddle
    v_monostable_bad_candidate = data.f.v_monostable_bad_candidate
    v_wrong_parity_monostable = data.f.v_wrong_parity_monostable
    v_bistable = data.f.v_bistable
    v_bistable_with_saddle = data.f.v_bistable_with_saddle
    v_bistable_without_saddle = data.f.v_bistable_without_saddle
    v_bistable_bad_candidate = data.f.v_bistable_bad_candidate
    v_sample = data.f.v_sample
    v_wrong_parity_bistable = data.f.v_wrong_parity_bistable

    v_monostable_region = np.append(v_monostable_region, np.array([n_monostable_region]))
    v_monostable_with_saddle = np.append(v_monostable_with_saddle, np.array([n_monostable_with_saddle]))
    v_wrong_parity_monostable = np.append(v_wrong_parity_monostable, np.array([wrong_parity_monostable]))
    v_monostable_without_saddle = np.append(v_monostable_without_saddle, np.array([n_monostable_without_saddle]))
    v_monostable_bad_candidate = np.append(v_monostable_bad_candidate, np.array([n_monostable_bad_candidate]))
    v_bistable = np.append(v_bistable, np.array([n_bistable]))
    v_bistable_with_saddle = np.append(v_bistable_with_saddle, np.array([n_bistable_with_saddle]))
    v_bistable_without_saddle = np.append(v_bistable_without_saddle, np.array([n_bistable_without_saddle]))
    v_bistable_bad_candidate = np.append(v_bistable_bad_candidate, np.array([n_bistable_bad_candidate]))
    v_wrong_parity_bistable = np.append(v_wrong_parity_bistable, np.array([wrong_parity_bistable]))
    v_sample = np.append(v_sample, np.array([n_sample]))

except:
    v_monostable_region = np.array([n_monostable_region])
    v_monostable_with_saddle = np.array([n_monostable_with_saddle])
    v_wrong_parity_monostable = np.array([wrong_parity_monostable])
    v_monostable_without_saddle = np.array([n_monostable_without_saddle])
    v_monostable_bad_candidate = np.array([n_monostable_bad_candidate])
    v_bistable = np.array([n_bistable])
    v_bistable_with_saddle = np.array([n_bistable_with_saddle])
    v_wrong_parity_bistable = np.array([wrong_parity_bistable])
    v_bistable_without_saddle = np.array([n_bistable_without_saddle])
    v_bistable_bad_candidate = np.array([n_bistable_bad_candidate])
    v_sample = np.array([n_sample])

np.savez(file_storing,
         v_monostable_region=v_monostable_region, v_monostable_with_saddle=v_monostable_with_saddle,
         v_monostable_without_saddle=v_monostable_without_saddle,
         v_monostable_bad_candidate=v_monostable_bad_candidate, v_bistable=v_bistable, v_bistable_with_saddle=v_bistable_with_saddle,
         v_bistable_without_saddle=v_bistable_without_saddle, v_bistable_bad_candidate=v_bistable_bad_candidate, v_sample=v_sample)

data = np.load(file_storing)

mat_for_chi_test = np.array([[np.sum(v_monostable_with_saddle)+np.sum(v_wrong_parity_monostable), np.sum(v_monostable_without_saddle)], [np.sum(v_bistable_with_saddle)+np.sum(v_wrong_parity_bistable), np.sum(v_bistable_without_saddle)]])

print('Correlation matrix\n')
print(mat_for_chi_test)

unused, p, a, b = chi2_contingency(mat_for_chi_test)

if p <= 0.05:
    print('We reject the null hypothesis: there is correlation between saddles and center region\n')
else:
    print('We cannot reject the null hypothesis: there is NO proven correlation between saddles and center region\n')

print('p-value = ', p)
print('It is the end!')<|MERGE_RESOLUTION|>--- conflicted
+++ resolved
@@ -16,13 +16,8 @@
 f = def_emt_hill_model()
 
 # load the dataset of candidates produced by DSGRN
-<<<<<<< HEAD
-dataFile = 'dataset_EMT_may24.npz'
-file_storing = 'chi_test_EMT_mai24.npz'
-=======
 dataFile = 'dataset_EMT.npz'
 file_storing = 'chi_test_EMT_march24.npz'
->>>>>>> 361d5465
 n_sample = 100
 
 emtData = np.load(dataFile)
@@ -63,19 +58,11 @@
 for d in range(n_sample):
     p = data_subsample[:, d]
     region_j = region_subsample[d]
-<<<<<<< HEAD
-    #if region_j != 1:
-    #    # TODO: remove this if statement
-    #    continue
-    saddle_node_problem = SaddleNode(f)
-    hill_selection = [1, 2, 3, 4, 5, 6, 7, 8, 9, 10, 12, 14, 16, 18, 20]
-=======
     # if region_j == 0:
         # TODO: remove this if statement
         #continue
     saddle_node_problem = SaddleNode(f)
     hill_selection = [1, 5, 10, 100]
->>>>>>> 361d5465
     SNParameters, badCandidates = saddle_node_with_boxybox(saddle_node_problem, hill_selection, p)
 
     if SNParameters and SNParameters != 0:
@@ -99,11 +86,7 @@
             old_hill, par, gamma = NDMApars_to_boxyboxpars(100, p)
             success, old_xminus, old_xplus, remainder = boxy_box_from_pars(old_hill, par, gamma, maxiter=300)
             if np.linalg.norm(old_xplus - old_xminus)>10**-5:
-<<<<<<< HEAD
-                print('bistability found, but no saddle node')
-=======
                 print('bistability found, but no saddle node??')
->>>>>>> 361d5465
     
     printing_statement = 'Completion: ' + str(d+1) + ' out of ' + str(n_sample)
     sys.stdout.write('\r' + printing_statement)
